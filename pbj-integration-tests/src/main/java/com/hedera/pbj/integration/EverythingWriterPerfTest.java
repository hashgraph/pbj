--- conflicted
+++ resolved
@@ -3,11 +3,8 @@
 import com.hedera.pbj.runtime.io.DataBuffer;
 import com.hedera.pbj.test.proto.pbj.Everything;
 import com.hederahashgraph.api.proto.java.GetAccountDetailsResponse;
-<<<<<<< HEAD
 import com.hederahashgraph.api.proto.pbj.test.parser.EverythingProtoParser;
 import com.hederahashgraph.api.proto.pbj.test.writer.EverythingWriter;
-=======
->>>>>>> c5513bfe
 
 import java.nio.ByteBuffer;
 
@@ -26,11 +23,7 @@
         final DataBuffer outDataBuffer = DataBuffer.allocate(1024*1024, true);
         for (int i = 0; i < 10_000_000; i++) {
             outDataBuffer.reset();
-<<<<<<< HEAD
-            EverythingWriter.write(EVERYTHING, outDataBuffer);
-=======
             Everything.PROTOBUF.write(EverythingTestData.EVERYTHING, outDataBuffer);
->>>>>>> c5513bfe
             if (outDataBuffer.getPosition() <= 0) {
                 System.out.println("outDataBuffer = " + outDataBuffer);
             }
@@ -65,11 +58,7 @@
     public static void write3() throws Exception {
         // write to temp data buffer and then read into byte array
         DataBuffer tempDataBuffer = DataBuffer.allocate(5 * 1024 * 1024, false);
-<<<<<<< HEAD
-        EverythingWriter.write(EVERYTHING, tempDataBuffer);
-=======
         Everything.PROTOBUF.write(EverythingTestData.EVERYTHING, tempDataBuffer);
->>>>>>> c5513bfe
         tempDataBuffer.flip();
         final byte[] protobuf = new byte[(int) tempDataBuffer.getRemaining()];
         tempDataBuffer.readBytes(protobuf);
