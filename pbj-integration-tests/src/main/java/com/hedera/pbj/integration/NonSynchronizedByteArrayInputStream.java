--- conflicted
+++ resolved
@@ -119,11 +119,7 @@
             k = n < 0 ? 0 : n;
         }
 
-<<<<<<< HEAD
         pos += (int) k;
-=======
-        pos += (int)k;
->>>>>>> e0ab4f86
         return k;
     }
 
