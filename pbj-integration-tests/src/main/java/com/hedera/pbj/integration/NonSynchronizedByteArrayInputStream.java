--- conflicted
+++ resolved
@@ -6,10 +6,7 @@
 import java.io.OutputStream;
 import java.util.Arrays;
 import java.util.Objects;
-<<<<<<< HEAD
-=======
 import edu.umd.cs.findbugs.annotations.NonNull;
->>>>>>> 381ac5b6
 
 /**
  * Faster non-synchronized ByteArrayInputStream. This class is not thread safe, and does not require synchronization.
@@ -71,11 +68,7 @@
      * {@inheritDoc}
      */
     @Override
-<<<<<<< HEAD
-    public byte [] readAllBytes() {
-=======
     public @NonNull byte[] readAllBytes() {
->>>>>>> 381ac5b6
         byte[] result = Arrays.copyOfRange(buf, pos, count);
         pos = count;
         return result;
