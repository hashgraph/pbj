--- conflicted
+++ resolved
@@ -46,23 +46,13 @@
     HelloReply sayHello(HelloRequest request);
 
     // A stream of messages coming from the client, with a single response from the server.
-<<<<<<< HEAD
-    Pipeline<? super HelloRequest> sayHelloStreamRequest(
-            Flow.Subscriber<? super HelloReply> replies);
-=======
     Pipeline<? super HelloRequest> sayHelloStreamRequest(Pipeline<? super HelloReply> replies);
->>>>>>> e6a8c9bf
 
     // A single request from the client, with a stream of responses from the server.
     void sayHelloStreamReply(HelloRequest request, Pipeline<? super HelloReply> replies);
 
     // A bidirectional stream of requests and responses between the client and the server.
-<<<<<<< HEAD
-    Pipeline<? super HelloRequest> sayHelloStreamBidi(
-            Flow.Subscriber<? super HelloReply> replies);
-=======
     Pipeline<? super HelloRequest> sayHelloStreamBidi(Pipeline<? super HelloReply> replies);
->>>>>>> e6a8c9bf
 
     @NonNull
     default String serviceName() {
