--- conflicted
+++ resolved
@@ -790,104 +790,6 @@
         }
     }
 
-<<<<<<< HEAD
-    private static final class GreeterServiceImpl implements GreeterService {
-        GrpcStatus errorToThrow = null;
-
-        @Override
-        public HelloReply sayHello(HelloRequest request) {
-            if (errorToThrow != null) {
-                throw new GrpcException(errorToThrow);
-            }
-
-            return HelloReply.newBuilder().setMessage("Hello " + request.getName()).build();
-        }
-
-        // Streams of stuff coming from the client, with a single response.
-        @Override
-        public Pipeline<? super HelloRequest> sayHelloStreamRequest(
-                Flow.Subscriber<? super HelloReply> replies) {
-            final var names = new ArrayList<String>();
-            return new Pipeline<>() {
-                @Override
-                public void clientEndStreamReceived() {
-                    onComplete();
-                }
-
-                @Override
-                public void onSubscribe(Flow.Subscription subscription) {
-                    subscription.request(Long.MAX_VALUE); // turn off flow control
-                }
-
-                @Override
-                public void onNext(HelloRequest item) {
-                    names.add(item.getName());
-                }
-
-                @Override
-                public void onError(Throwable throwable) {
-                    replies.onError(throwable);
-                }
-
-                @Override
-                public void onComplete() {
-                    final var reply =
-                            HelloReply.newBuilder()
-                                    .setMessage("Hello " + String.join(", ", names))
-                                    .build();
-                    replies.onNext(reply);
-                    replies.onComplete();
-                }
-            };
-        }
-
-        @Override
-        public void sayHelloStreamReply(
-                HelloRequest request, Flow.Subscriber<? super HelloReply> replies) {
-            for (int i = 0; i < 10; i++) {
-                replies.onNext(HelloReply.newBuilder().setMessage("Hello!").build());
-            }
-
-            replies.onComplete();
-        }
-
-        @Override
-        public Pipeline<? super HelloRequest> sayHelloStreamBidi(
-                Flow.Subscriber<? super HelloReply> replies) {
-            // Here we receive info from the client. In this case, it is a stream of requests with
-            // names. We will respond with a stream of replies.
-            return new Pipeline<>() {
-                @Override
-                public void clientEndStreamReceived() {
-                    onComplete();
-                }
-
-                @Override
-                public void onSubscribe(Flow.Subscription subscription) {
-                    subscription.request(Long.MAX_VALUE); // turn off flow control
-                }
-
-                @Override
-                public void onNext(HelloRequest item) {
-                    replies.onNext(
-                            HelloReply.newBuilder().setMessage("Hello " + item.getName()).build());
-                }
-
-                @Override
-                public void onError(Throwable throwable) {
-                    replies.onError(throwable);
-                }
-
-                @Override
-                public void onComplete() {
-                    replies.onComplete();
-                }
-            };
-        }
-    }
-
-=======
->>>>>>> e6a8c9bf
     private interface GreeterAdapter extends GreeterService {
         @Override
         default HelloReply sayHello(HelloRequest request) {
@@ -896,11 +798,7 @@
 
         @Override
         default Pipeline<? super HelloRequest> sayHelloStreamRequest(
-<<<<<<< HEAD
-                Flow.Subscriber<? super HelloReply> replies) {
-=======
                 Pipeline<? super HelloReply> replies) {
->>>>>>> e6a8c9bf
             return null;
         }
 
@@ -910,11 +808,7 @@
 
         @Override
         default Pipeline<? super HelloRequest> sayHelloStreamBidi(
-<<<<<<< HEAD
-                Flow.Subscriber<? super HelloReply> replies) {
-=======
                 Pipeline<? super HelloReply> replies) {
->>>>>>> e6a8c9bf
             return null;
         }
     }
@@ -931,11 +825,7 @@
         @Override
         @NonNull
         public Pipeline<? super HelloRequest> sayHelloStreamRequest(
-<<<<<<< HEAD
-                Flow.Subscriber<? super HelloReply> replies) {
-=======
                 Pipeline<? super HelloReply> replies) {
->>>>>>> e6a8c9bf
             return svc.sayHelloStreamRequest(replies);
         }
 
@@ -948,11 +838,7 @@
         @Override
         @NonNull
         public Pipeline<? super HelloRequest> sayHelloStreamBidi(
-<<<<<<< HEAD
-                Flow.Subscriber<? super HelloReply> replies) {
-=======
                 Pipeline<? super HelloReply> replies) {
->>>>>>> e6a8c9bf
             return svc.sayHelloStreamBidi(replies);
         }
 
