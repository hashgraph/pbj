--- conflicted
+++ resolved
@@ -6,11 +6,7 @@
     id("org.hiero.gradle.check.spotless-kotlin")
 }
 
-<<<<<<< HEAD
-dependencies { published(project(":pbj-grpc-helidon")) }
-=======
 dependencies {
-    implementation(project(":pbj-grpc-helidon"))
-    implementation(project(":pbj-grpc-client-helidon"))
-}
->>>>>>> fe826ef9
+    published(project(":pbj-grpc-helidon"))
+    published(project(":pbj-grpc-client-helidon"))
+}