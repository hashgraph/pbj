// SPDX-License-Identifier: Apache-2.0
package com.hedera.pbj.compiler.impl.generators.json;

import static com.hedera.pbj.compiler.impl.Common.DEFAULT_INDENT;
import static com.hedera.pbj.compiler.impl.generators.json.JsonCodecGenerator.toJsonFieldName;

import com.hedera.pbj.compiler.impl.Common;
import com.hedera.pbj.compiler.impl.Field;
import com.hedera.pbj.compiler.impl.MapField;
import com.hedera.pbj.compiler.impl.OneOfField;
import com.hedera.pbj.compiler.impl.SingleField;
import java.util.List;
import java.util.stream.Collectors;

/**
 * Code to generate the parse method for Codec classes.
 */
@SuppressWarnings("StringConcatenationInsideStringBufferAppend")
class JsonCodecParseMethodGenerator {

    /**
     * Because all UNSET OneOf values are the same and we use them often we create a static constant for them and just
     * reuse it throughout codec code.
     *
     * @param fields the fields to generate for
     * @return code for constants
     */
    static String generateUnsetOneOfConstants(final List<Field> fields) {
        return "\n"
                + fields.stream()
                        .filter(f -> f instanceof OneOfField)
                        .map(f -> {
                            final OneOfField field = (OneOfField) f;
                            return """
                           /** Constant for an unset oneof for $fieldName */
                           public static final $className<$enum> $unsetFieldName = new $className<>($enum.UNSET,null);
                       """
                                    .replace("$className", field.className())
                                    .replace("$enum", field.getEnumClassRef())
                                    .replace("$fieldName", field.name())
                                    .replace("$unsetFieldName", Common.camelToUpperSnake(field.name()) + "_UNSET")
                                    .replace("$unsetFieldName", field.getEnumClassRef());
                        })
                        .collect(Collectors.joining("\n"));
    }

    static String generateParseObjectMethod(final String modelClassName, final List<Field> fields) {
        return """
                /**
                 * Parses a HashObject object from JSON parse tree for object JSONParser.ObjContext.
                 * Throws an UnknownFieldException wrapped in a ParseException if in strict mode ONLY.
                 * <p>
                 * The {@code maxSize} specifies a custom value for the default `Codec.DEFAULT_MAX_SIZE` limit. IMPORTANT:
                 * specifying a value larger than the default one can put the application at risk because a maliciously-crafted
                 * payload can cause the parser to allocate too much memory which can result in OutOfMemory and/or crashes.
                 * It's important to carefully estimate the maximum size limit that a particular protobuf model type should support,
                 * and then pass that value as a parameter. Note that the estimated limit should apply to the **type** as a whole,
                 * rather than to individual instances of the model. In other words, this value should be a constant, or a config
                 * value that is controlled by the application, rather than come from the input that the application reads.
                 * When in doubt, use the other overloaded versions of this method that use the default `Codec.DEFAULT_MAX_SIZE`.
                 *
                 * @param root The JSON parsed object tree to parse data from
                 * @param maxSize a ParseException will be thrown if the size of a delimited field exceeds the limit
                 * @return Parsed HashObject model object or null if data input was null or empty
                 * @throws ParseException If parsing fails
                 */
                public @NonNull $modelClassName parse(
                        @Nullable final JSONParser.ObjContext root,
                        final boolean strictMode,
                        final int maxDepth,
                        final int maxSize) throws ParseException {
                    if (maxDepth < 0) {
                        throw new ParseException("Reached maximum allowed depth of nested messages");
                    }
                    try {
                        // -- TEMP STATE FIELDS --------------------------------------
                        $fieldDefs

                        // -- EXTRACT VALUES FROM PARSE TREE ---------------------------------------------

                        for (JSONParser.PairContext kvPair : root.pair()) {
                            switch (kvPair.STRING().getText()) {
                                $caseStatements
                                default: {
                                    if (strictMode) {
                                        // Since we are parsing is strict mode, this is an exceptional condition.
                                        throw new UnknownFieldException(kvPair.STRING().getText());
                                    }
                                }
                            }
                        }

                        return new $modelClassName($fakeParams$fieldsList$unknownFields);
                    } catch (Exception ex) {
                        throw new ParseException(ex);
                    }
                }
                """
                .replace("$modelClassName", modelClassName)
                .replace(
                        "$fakeParams",
                        fields.stream().anyMatch(Field::hasDifferentStorageType)
                                ? ("0" + (fields.isEmpty() ? "" : ", "))
                                : "")
                .replace("$unknownFields", fields.isEmpty() ? "Collections.emptyList()" : ", Collections.emptyList()")
                .replace(
                        "$fieldDefs",
                        fields.stream()
                                .map(field -> "    %s temp_%s = %s;"
                                        .formatted(field.javaFieldStorageType(), field.name(), field.javaDefault()))
                                .collect(Collectors.joining("\n")))
                .replace(
                        "$fieldsList",
                        fields.stream().map(field -> "temp_" + field.name()).collect(Collectors.joining(", ")))
                .replace("$caseStatements", generateCaseStatements(fields))
                .indent(DEFAULT_INDENT);
    }

    /**
     * Generate switch case statements for each tag (field & wire type pair). For repeated numeric value types we
     * generate 2 case statements for packed and unpacked encoding.
     *
     * @param fields list of all fields in record
     * @return string of case statement code
     */
    private static String generateCaseStatements(final List<Field> fields) {
        StringBuilder sb = new StringBuilder();
        for (Field field : fields) {
            if (field instanceof final OneOfField oneOfField) {
                for (final Field subField : oneOfField.fields()) {
                    sb.append("case \"" + toJsonFieldName(subField.name()) + "\" /* [" + subField.fieldNumber()
                            + "] */ " + ": temp_"
                            + oneOfField.name() + " = new %s<>(\n".formatted(oneOfField.className())
                            + oneOfField.getEnumClassRef().indent(DEFAULT_INDENT)
                            + "." + Common.camelToUpperSnake(subField.name()) + ", \n".indent(DEFAULT_INDENT));
                    generateFieldCaseStatement(sb, subField, "kvPair.value()");
                    sb.append("); break;\n");
                }
            } else {
                sb.append("case \"" + toJsonFieldName(field.name()) + "\" /* [" + field.fieldNumber() + "] */ "
                        + ": temp_" + field.name() + " = ");
                generateFieldCaseStatement(sb, field, "kvPair.value()");
                sb.append("; break;\n");
            }
        }
        return sb.toString();
    }

    /**
     * Generate switch case statement for a field.
     *
     * @param field field to generate case statement for
     * @param origSB StringBuilder to append code to
     * @param valueGetter normally a "kvPair.value()", but may be different e.g. for maps parsing
     */
    private static void generateFieldCaseStatement(
            final StringBuilder origSB, final Field field, final String valueGetter) {
        final StringBuilder sb = new StringBuilder();
        final boolean isMapField = field instanceof SingleField && ((SingleField) field).isMapField();
        if (field.repeated()) {
            if (field.type() == Field.FieldType.MESSAGE) {
                sb.append(("parseObjArray(checkSize(\"$fieldName\", $valueGetter.arr().value(), $maxSize), "
                                + field.messageType() + ".JSON, maxDepth - 1, $maxSize)")
                        .replace("$maxSize", field.maxSize() >= 0 ? String.valueOf(field.maxSize()) : "maxSize")
                        .replace("$fieldName", field.name()));
            } else {
                sb.append("checkSize(\"$fieldName\", $valueGetter.arr().value(), $maxSize).stream().map(v -> "
                        .replace("$maxSize", field.maxSize() >= 0 ? String.valueOf(field.maxSize()) : "maxSize")
                        .replace("$fieldName", field.name()));
                switch (field.type()) {
                    case ENUM -> sb.append(field.messageType() + ".fromString(v.STRING().getText())");
                    case INT32, UINT32, SINT32, FIXED32, SFIXED32 -> sb.append("parseInteger(v)");
                    case INT64, UINT64, SINT64, FIXED64, SFIXED64 -> sb.append("parseLong(v)");
                    case FLOAT -> sb.append("parseFloat(v)");
                    case DOUBLE -> sb.append("parseDouble(v)");
                    case STRING ->
<<<<<<< HEAD
                        sb.append(
                                isMapField || field.parent() != null
                                        ? "unescape(v.STRING().getText())"
                                        : "toUtf8Bytes(unescape(v.STRING().getText()))");
=======
                        sb.append("unescape(checkSize(\"$fieldName\", v.STRING().getText(), $maxSize))"
                                .replace("$maxSize", field.maxSize() >= 0 ? String.valueOf(field.maxSize()) : "maxSize")
                                .replace("$fieldName", field.name()));
>>>>>>> 756dcbbb
                    case BOOL -> sb.append("parseBoolean(v)");

                    // maxSize * 2 - because Base64. The *2 math isn't precise, but it's good enough for our purposes.
                    case BYTES ->
                        sb.append(
                                "Bytes.fromBase64(checkSize(\"$fieldName\", v.STRING().getText(), $maxSize < (Integer.MAX_VALUE / 2) ? $maxSize * 2 : Integer.MAX_VALUE))"
                                        .replace(
                                                "$maxSize",
                                                field.maxSize() >= 0 ? String.valueOf(field.maxSize()) : "maxSize")
                                        .replace("$fieldName", field.name()));
                    default -> throw new RuntimeException("Unknown field type [" + field.type() + "]");
                }
                sb.append(").toList()");
            }
        } else if (field.optionalValueType()) {
            switch (field.messageType()) {
                case "Int32Value", "UInt32Value" -> sb.append("parseInteger($valueGetter)");
                case "Int64Value", "UInt64Value" -> sb.append("parseLong($valueGetter)");
                case "FloatValue" -> sb.append("parseFloat($valueGetter)");
                case "DoubleValue" -> sb.append("parseDouble($valueGetter)");
                case "StringValue" ->
<<<<<<< HEAD
                    sb.append(
                            isMapField || field.parent() != null
                                    ? "unescape($valueGetter.STRING().getText())"
                                    : "toUtf8Bytes(unescape($valueGetter.STRING().getText()))");
=======
                    sb.append("unescape(checkSize(\"$fieldName\", $valueGetter.STRING().getText(), $maxSize))"
                            .replace("$maxSize", field.maxSize() >= 0 ? String.valueOf(field.maxSize()) : "maxSize")
                            .replace("$fieldName", field.name()));
>>>>>>> 756dcbbb
                case "BoolValue" -> sb.append("parseBoolean($valueGetter)");

                // maxSize * 2 - because Base64. The *2 math isn't precise, but it's good enough for our purposes:
                case "BytesValue" ->
                    sb.append(
                            "Bytes.fromBase64(checkSize(\"$fieldName\", $valueGetter.STRING().getText(), $maxSize < (Integer.MAX_VALUE / 2) ? $maxSize * 2 : Integer.MAX_VALUE))"
                                    .replace(
                                            "$maxSize",
                                            field.maxSize() >= 0 ? String.valueOf(field.maxSize()) : "maxSize")
                                    .replace("$fieldName", field.name()));
                default -> throw new RuntimeException("Unknown message type [" + field.messageType() + "]");
            }
        } else if (field.type() == Field.FieldType.MAP) {
            final MapField mapField = (MapField) field;

            final StringBuilder keySB = new StringBuilder();
            final StringBuilder valueSB = new StringBuilder();

            generateFieldCaseStatement(keySB, mapField.keyField(), "mapKV");
            generateFieldCaseStatement(valueSB, mapField.valueField(), "mapKV.value()");

            sb.append(
                    """
                    $valueGetter.getChild(JSONParser.ObjContext.class, 0).pair().stream()
                                        .collect(Collectors.toMap(
                                            mapKV -> $mapEntryKey,
                                            new UncheckedThrowingFunction<>(mapKV -> $mapEntryValue)
                                        ))"""
                            .replace("$mapEntryKey", keySB.toString())
                            .replace("$mapEntryValue", valueSB.toString()));
        } else {
            switch (field.type()) {
                case MESSAGE ->
<<<<<<< HEAD
                    sb.append(
                            field.javaFieldType()
                                    + ".JSON.parse($valueGetter.getChild(JSONParser.ObjContext.class, 0), false, maxDepth - 1)");
=======
                    sb.append(field.javaFieldType()
                            + ".JSON.parse($valueGetter.getChild(JSONParser.ObjContext.class, 0), false, maxDepth - 1, $maxSize)"
                                    .replace(
                                            "$maxSize",
                                            field.maxSize() >= 0 ? String.valueOf(field.maxSize()) : "maxSize"));
>>>>>>> 756dcbbb
                case ENUM -> sb.append(field.javaFieldType() + ".fromString($valueGetter.STRING().getText())");
                case INT32, UINT32, SINT32, FIXED32, SFIXED32 -> sb.append("parseInteger($valueGetter)");
                case INT64, UINT64, SINT64, FIXED64, SFIXED64 -> sb.append("parseLong($valueGetter)");
                case FLOAT -> sb.append("parseFloat($valueGetter)");
                case DOUBLE -> sb.append("parseDouble($valueGetter)");
                case STRING ->
<<<<<<< HEAD
                    sb.append(
                            isMapField || field.parent() != null
                                    ? "unescape($valueGetter.STRING().getText())"
                                    : "toUtf8Bytes(unescape($valueGetter.STRING().getText()))");
=======
                    sb.append("unescape(checkSize(\"$fieldName\", $valueGetter.STRING().getText(), $maxSize))"
                            .replace("$maxSize", field.maxSize() >= 0 ? String.valueOf(field.maxSize()) : "maxSize")
                            .replace("$fieldName", field.name()));
>>>>>>> 756dcbbb
                case BOOL -> sb.append("parseBoolean($valueGetter)");

                // maxSize * 2 - because Base64. The *2 math isn't precise, but it's good enough for our purposes:
                case BYTES ->
                    sb.append(
                            "Bytes.fromBase64(checkSize(\"$fieldName\", $valueGetter.STRING().getText(), $maxSize < (Integer.MAX_VALUE / 2) ? $maxSize * 2 : Integer.MAX_VALUE))"
                                    .replace(
                                            "$maxSize",
                                            field.maxSize() >= 0 ? String.valueOf(field.maxSize()) : "maxSize")
                                    .replace("$fieldName", field.name()));
                default -> throw new RuntimeException("Unknown field type [" + field.type() + "]");
            }
        }
        origSB.append(sb.toString().replace("$valueGetter", valueGetter));
    }
}<|MERGE_RESOLUTION|>--- conflicted
+++ resolved
@@ -157,6 +157,7 @@
             final StringBuilder origSB, final Field field, final String valueGetter) {
         final StringBuilder sb = new StringBuilder();
         final boolean isMapField = field instanceof SingleField && ((SingleField) field).isMapField();
+        final boolean isMapFieldOrOneOf = isMapField || field.parent() != null;
         if (field.repeated()) {
             if (field.type() == Field.FieldType.MESSAGE) {
                 sb.append(("parseObjArray(checkSize(\"$fieldName\", $valueGetter.arr().value(), $maxSize), "
@@ -174,16 +175,12 @@
                     case FLOAT -> sb.append("parseFloat(v)");
                     case DOUBLE -> sb.append("parseDouble(v)");
                     case STRING ->
-<<<<<<< HEAD
-                        sb.append(
-                                isMapField || field.parent() != null
-                                        ? "unescape(v.STRING().getText())"
-                                        : "toUtf8Bytes(unescape(v.STRING().getText()))");
-=======
-                        sb.append("unescape(checkSize(\"$fieldName\", v.STRING().getText(), $maxSize))"
+                        sb.append((isMapFieldOrOneOf ? "toUtf8Bytes(" : "") +
+                                "unescape(checkSize(\"$fieldName\", v.STRING().getText(), $maxSize))"
                                 .replace("$maxSize", field.maxSize() >= 0 ? String.valueOf(field.maxSize()) : "maxSize")
-                                .replace("$fieldName", field.name()));
->>>>>>> 756dcbbb
+                                .replace("$fieldName", field.name()) +
+                                (isMapFieldOrOneOf ? ")" : "")
+                        );
                     case BOOL -> sb.append("parseBoolean(v)");
 
                     // maxSize * 2 - because Base64. The *2 math isn't precise, but it's good enough for our purposes.
@@ -205,16 +202,12 @@
                 case "FloatValue" -> sb.append("parseFloat($valueGetter)");
                 case "DoubleValue" -> sb.append("parseDouble($valueGetter)");
                 case "StringValue" ->
-<<<<<<< HEAD
-                    sb.append(
-                            isMapField || field.parent() != null
-                                    ? "unescape($valueGetter.STRING().getText())"
-                                    : "toUtf8Bytes(unescape($valueGetter.STRING().getText()))");
-=======
-                    sb.append("unescape(checkSize(\"$fieldName\", $valueGetter.STRING().getText(), $maxSize))"
+                    sb.append((isMapFieldOrOneOf ? "toUtf8Bytes(" : "") +
+                            "unescape(checkSize(\"$fieldName\", $valueGetter.STRING().getText(), $maxSize))"
                             .replace("$maxSize", field.maxSize() >= 0 ? String.valueOf(field.maxSize()) : "maxSize")
-                            .replace("$fieldName", field.name()));
->>>>>>> 756dcbbb
+                            .replace("$fieldName", field.name()) +
+                            (isMapFieldOrOneOf ? ")" : "")
+                    );
                 case "BoolValue" -> sb.append("parseBoolean($valueGetter)");
 
                 // maxSize * 2 - because Base64. The *2 math isn't precise, but it's good enough for our purposes:
@@ -248,33 +241,23 @@
         } else {
             switch (field.type()) {
                 case MESSAGE ->
-<<<<<<< HEAD
-                    sb.append(
-                            field.javaFieldType()
-                                    + ".JSON.parse($valueGetter.getChild(JSONParser.ObjContext.class, 0), false, maxDepth - 1)");
-=======
                     sb.append(field.javaFieldType()
                             + ".JSON.parse($valueGetter.getChild(JSONParser.ObjContext.class, 0), false, maxDepth - 1, $maxSize)"
                                     .replace(
                                             "$maxSize",
                                             field.maxSize() >= 0 ? String.valueOf(field.maxSize()) : "maxSize"));
->>>>>>> 756dcbbb
                 case ENUM -> sb.append(field.javaFieldType() + ".fromString($valueGetter.STRING().getText())");
                 case INT32, UINT32, SINT32, FIXED32, SFIXED32 -> sb.append("parseInteger($valueGetter)");
                 case INT64, UINT64, SINT64, FIXED64, SFIXED64 -> sb.append("parseLong($valueGetter)");
                 case FLOAT -> sb.append("parseFloat($valueGetter)");
                 case DOUBLE -> sb.append("parseDouble($valueGetter)");
                 case STRING ->
-<<<<<<< HEAD
-                    sb.append(
-                            isMapField || field.parent() != null
-                                    ? "unescape($valueGetter.STRING().getText())"
-                                    : "toUtf8Bytes(unescape($valueGetter.STRING().getText()))");
-=======
-                    sb.append("unescape(checkSize(\"$fieldName\", $valueGetter.STRING().getText(), $maxSize))"
+                    sb.append((isMapFieldOrOneOf ? "toUtf8Bytes(" : "") +
+                            "unescape(checkSize(\"$fieldName\", $valueGetter.STRING().getText(), $maxSize))"
                             .replace("$maxSize", field.maxSize() >= 0 ? String.valueOf(field.maxSize()) : "maxSize")
-                            .replace("$fieldName", field.name()));
->>>>>>> 756dcbbb
+                            .replace("$fieldName", field.name()) +
+                            (isMapFieldOrOneOf ? ")" : "")
+                    );
                 case BOOL -> sb.append("parseBoolean($valueGetter)");
 
                 // maxSize * 2 - because Base64. The *2 math isn't precise, but it's good enough for our purposes:
