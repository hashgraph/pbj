// SPDX-License-Identifier: Apache-2.0
package com.hedera.pbj.compiler.impl.generators.protobuf;

import static com.hedera.pbj.compiler.impl.Common.DEFAULT_INDENT;
import static com.hedera.pbj.compiler.impl.Field.FieldType.MAP;
import static com.hedera.pbj.compiler.impl.Field.FieldType.STRING;

import com.hedera.pbj.compiler.impl.Common;
import com.hedera.pbj.compiler.impl.Field;
import com.hedera.pbj.compiler.impl.MapField;
import com.hedera.pbj.compiler.impl.OneOfField;
import com.hedera.pbj.compiler.impl.PbjCompilerException;
import edu.umd.cs.findbugs.annotations.NonNull;
import java.util.List;
import java.util.stream.Collectors;

/**
 * Code to generate the parse method for Codec classes.
 */
@SuppressWarnings("StringConcatenationInsideStringBufferAppend")
class CodecParseMethodGenerator {

    /**
     * Because all UNSET OneOf values are the same and we use them often we create a static constant for them and just
     * reuse it throughout codec code.
     *
     * @param fields the fields to generate for
     * @return code for constants
     */
    static String generateUnsetOneOfConstants(final List<Field> fields) {
        // spotless:off
        return "\n" + fields.stream()
            .filter(f -> f instanceof OneOfField)
            .map(f -> {
                final OneOfField field = (OneOfField)f;
                return """
                           /** Constant for an unset oneof for $fieldName */
                           public static final $className<$enum> $unsetFieldName = new $className<>($enum.UNSET,null);
                       """
                        .replace("$className", field.className())
                        .replace("$enum", field.getEnumClassRef())
                        .replace("$fieldName", field.name())
                        .replace("$unsetFieldName", Common.camelToUpperSnake(field.name())+"_UNSET")
                        .replace("$unsetFieldName", field.getEnumClassRef());
            })
            .collect(Collectors.joining("\n"));
        // spotless:on
    }

    static String generateParseMethod(
            final String modelClassName, final String schemaClassName, final List<Field> fields) {
        // spotless:off
        return """
                /**
                 * Parses a $modelClassName object from ProtoBuf bytes in a {@link ReadableSequentialData}. Throws if in strict mode ONLY.
                 * <p>
                 * The {@code maxSize} specifies a custom value for the default `Codec.DEFAULT_MAX_SIZE` limit. IMPORTANT:
                 * specifying a value larger than the default one can put the application at risk because a maliciously-crafted
                 * payload can cause the parser to allocate too much memory which can result in OutOfMemory and/or crashes.
                 * It's important to carefully estimate the maximum size limit that a particular protobuf model type should support,
                 * and then pass that value as a parameter. Note that the estimated limit should apply to the **type** as a whole,
                 * rather than to individual instances of the model. In other words, this value should be a constant, or a config
                 * value that is controlled by the application, rather than come from the input that the application reads.
                 * When in doubt, use the other overloaded versions of this method that use the default `Codec.DEFAULT_MAX_SIZE`.
                 *
                 * @param input The data input to parse data from, it is assumed to be in a state ready to read with position at start
                 *              of data to read and limit set at the end of data to read. The data inputs limit will be changed by this
                 *              method. If there are no bytes remaining in the data input,
                 *              then the method also returns immediately.
                 * @param strictMode when {@code true}, the parser errors out on unknown fields; otherwise they'll be simply skipped.
                 * @param parseUnknownFields when {@code true} and strictMode is {@code false}, the parser will collect unknown
                 *                           fields in the unknownFields list in the model; otherwise they'll be simply skipped.
                 * @param maxDepth a ParseException will be thrown if the depth of nested messages exceeds the maxDepth value.
                 * @param maxSize a ParseException will be thrown if the size of a delimited field exceeds the limit
                 * @return Parsed $modelClassName model object or null if data input was null or empty
                 * @throws ParseException If parsing fails
                 */
                public @NonNull $modelClassName parse(
                        @NonNull final ReadableSequentialData input,
                        final boolean strictMode,
                        final boolean parseUnknownFields,
                        final int maxDepth,
                        final int maxSize) throws ParseException {
                    if (maxDepth < 0) {
                        throw new ParseException("Reached maximum allowed depth of nested messages");
                    }
                    try {
                        // -- TEMP STATE FIELDS --------------------------------------
                        $fieldDefs
                        List<UnknownField> $unknownFields = null;

                        $parseLoop
                        if ($unknownFields != null) {
                            Collections.sort($unknownFields);
                            $initialSizeOfUnknownFieldsArray = Math.max($initialSizeOfUnknownFieldsArray, $unknownFields.size());
                        }
                        return new $modelClassName($fakeParams$fieldsList);
                    } catch (final Exception anyException) {
                        if (anyException instanceof ParseException parseException) {
                            throw parseException;
                        }
                        throw new ParseException(anyException);
                    }
                }
                """
        .replace("$modelClassName",modelClassName)
        .replace("$fakeParams", fields.stream().anyMatch(Field::hasDifferentStorageType) ? ("0" + (fields.isEmpty() ? "" : ", ")) : "")
        .replace("$fieldDefs",fields.stream().map(field -> "    %s temp_%s = %s;"
                .formatted(field.javaFieldStorageType(),
                field.name(), field.javaDefault())).collect(Collectors.joining("\n")))
        .replace("$fieldsList",
                fields.stream().map(field -> "temp_"+field.name()).collect(Collectors.joining(", "))
                + (fields.isEmpty() ? "" : ", ") + "$unknownFields"
        )
<<<<<<< HEAD
        .replace("$parseLoop", generateParseLoop(generateCaseStatements(fields, schemaClassName, false), "", schemaClassName))
        .replace("$skipMaxSize", String.valueOf(Field.DEFAULT_MAX_SIZE))
=======
        .replace("$parseLoop", generateParseLoop(generateCaseStatements(fields, schemaClassName), "", schemaClassName))
>>>>>>> 756dcbbb
        .indent(DEFAULT_INDENT);
        // spotless:on
    }

    // prefix is pre-pended to variable names to support a nested parsing loop.
    static String generateParseLoop(
            final String caseStatements, @NonNull final String prefix, @NonNull final String schemaClassName) {
        // spotless:off
        return """
                        // -- PARSE LOOP ---------------------------------------------
                        // Continue to parse bytes out of the input stream until we get to the end.
                        while (input.hasRemaining()) {
                            // Note: ReadableStreamingData.hasRemaining() won't flip to false
                            // until the end of stream is actually hit with a read operation.
                            // So we catch this exception here and **only** here, because an EOFException
                            // anywhere else suggests that we're processing malformed data and so
                            // we must re-throw the exception then.
                            final int $prefixtag;
                            try {
                                // Read the "tag" byte which gives us the field number for the next field to read
                                // and the wire type (way it is encoded on the wire).
                                $prefixtag = input.readVarInt(false);
                            } catch (EOFException e) {
                                // There's no more fields. Stop the parsing loop.
                                break;
                            }

                            // The field is the top 5 bits of the byte. Read this off
                            final int $prefixfield = $prefixtag >>> TAG_FIELD_OFFSET;

                            // Ask the Schema to inform us what field this represents.
                            final var $prefixf = $schemaClassName.getField($prefixfield);

                            // Given the wire type and the field type, parse the field
                            switch ($prefixtag) {
                $caseStatements
                                default -> {
                                    // The wire type is the bottom 3 bits of the byte. Read that off
                                    final int wireType = $prefixtag & TAG_WIRE_TYPE_MASK;
                                    // handle error cases here, so we do not do if statements in normal loop
                                    // Validate the field number is valid (must be > 0)
                                    if ($prefixfield == 0) {
                                        throw new IOException("Bad protobuf encoding. We read a field value of "
                                            + $prefixfield);
                                    }
                                    // Validate the wire type is valid (must be >=0 && <= 5).
                                    // Otherwise we cannot parse this.
                                    // Note: it is always >= 0 at this point (see code above where it is defined).
                                    if (wireType > 5) {
                                        throw new IOException("Cannot understand wire_type of " + wireType);
                                    }
                                    // It may be that the parser subclass doesn't know about this field
                                    if ($prefixf == null) {
                                        if (strictMode) {
                                            // Since we are parsing is strict mode, this is an exceptional condition.
                                            throw new UnknownFieldException($prefixfield);
                                        } else if (parseUnknownFields) {
                                            if ($unknownFields == null) {
                                                $unknownFields = new ArrayList<>($initialSizeOfUnknownFieldsArray);
                                            }
                                            $unknownFields.add(new UnknownField(
                                                    field,
                                                    ProtoConstants.get(wireType),
                                                    extractField(input, ProtoConstants.get(wireType), $skipMaxSize)
                                            ));
                                        } else {
                                            // We just need to read off the bytes for this field to skip it
                                            // and move on to the next one.
                                            skipField(input, ProtoConstants.get(wireType), $skipMaxSize);
                                        }
                                    } else {
                                        throw new IOException("Bad tag [" + $prefixtag + "], field [" + $prefixfield
                                                + "] wireType [" + wireType + "]");
                                    }
                                }
                            }
                        }
                """
                .replace("$caseStatements",caseStatements)
                .replace("$prefix",prefix)
                .replace("$schemaClassName",schemaClassName)
                .replace("$skipMaxSize", "maxSize")
                .indent(DEFAULT_INDENT);
        // spotless:on
    }

    /**
     * Generate switch case statements for each tag (field & wire type pair). For repeated numeric value types we
     * generate 2 case statements for packed and unpacked encoding.
     *
     * @param fields list of all fields in record
     * @return string of case statement code
     */
    private static String generateCaseStatements(
            final List<Field> fields, final String schemaClassName, final boolean isMapField) {
        StringBuilder sb = new StringBuilder();
        for (Field field : fields) {
            if (field instanceof final OneOfField oneOfField) {
                for (final Field subField : oneOfField.fields()) {
                    generateFieldCaseStatement(sb, subField, schemaClassName, isMapField);
                }
            } else if (field.repeated() && field.type().wireType() != Common.TYPE_LENGTH_DELIMITED) {
                // for repeated fields that are not length encoded there are 2 forms they can be stored in file.
                // "packed" and repeated primitive fields
                generateFieldCaseStatement(sb, field, schemaClassName, isMapField);
                generateFieldCaseStatementPacked(sb, field, isMapField);
            } else {
                generateFieldCaseStatement(sb, field, schemaClassName, isMapField);
            }
        }
        return sb.toString().indent(DEFAULT_INDENT * 4);
    }

    /**
     * Generate switch case statement for a repeated numeric value type in packed encoding.
     *
     * @param field field to generate case statement for
     * @param sb StringBuilder to append code to
     */
    @SuppressWarnings("StringConcatenationInsideStringBufferAppend")
    private static void generateFieldCaseStatementPacked(
            final StringBuilder sb, final Field field, final boolean isMapField) {
        final int wireType = Common.TYPE_LENGTH_DELIMITED;
        final int fieldNum = field.fieldNumber();
        final int tag = Common.getTag(wireType, fieldNum);
        // spotless:off
        sb.append("case %d /* type=%d [%s] packed-repeated field=%d [%s] */ -> {%n"
                .formatted(tag, wireType, field.type(), fieldNum, field.name()));
        sb.append("""
                // Read the length of packed repeated field data
                final long length = input.readVarInt(false);
                if (length > $maxSize) {
                    throw new ParseException("$fieldName size " + length + " is greater than max " + $maxSize);
                }
                if (input.remaining() < length) {
                    throw new BufferUnderflowException();
                }
                final var beforeLimit = input.limit();
                final long beforePosition = input.position();
                input.limit(input.position() + length);
                while (input.hasRemaining()) {
                    $tempFieldName = addToList($tempFieldName,$readMethod);
                }
                input.limit(beforeLimit);
                if (input.position() != beforePosition + length) {
                    throw new BufferUnderflowException();
                }"""
                .replace("$tempFieldName", "temp_" + field.name())
                .replace("$readMethod", readMethod(field))
                .replace("$maxSize", field.maxSize() >= 0 ? String.valueOf(field.maxSize()) : "maxSize")
                .replace("$fieldName", field.name())
                .indent(DEFAULT_INDENT)
        );
        sb.append("\n}\n");
        // spotless:on
    }

    /**
     * Generate switch case statement for a field.
     *
     * @param field field to generate case statement for
     * @param sb StringBuilder to append code to
     */
    private static void generateFieldCaseStatement(
            final StringBuilder sb, final Field field, final String schemaClassName, final boolean isMapField) {
        final int wireType = field.optionalValueType()
                ? Common.TYPE_LENGTH_DELIMITED
                : field.type().wireType();
        final int fieldNum = field.fieldNumber();
        final int tag = Common.getTag(wireType, fieldNum);
        // spotless:off
        sb.append("case %d /* type=%d [%s] field=%d [%s] */ -> {%n"
                .formatted(tag, wireType, field.type(), fieldNum, field.name()));
        if (field.optionalValueType()) {
            sb.append("""
                            // Read the message size, it is not needed
                            final var valueTypeMessageSize = input.readVarInt(false);
                            final $fieldType value;
                            if (valueTypeMessageSize > 0) {
                                final var beforeLimit = input.limit();
                                input.limit(input.position() + valueTypeMessageSize);
                                // read inner tag
                                final int valueFieldTag = input.readVarInt(false);
                                // assert tag is as expected
                                assert (valueFieldTag >>> TAG_FIELD_OFFSET) == 1;
                                assert (valueFieldTag & TAG_WIRE_TYPE_MASK) == $valueTypeWireType;
                                // read value
                                value = $readMethod;
                                input.limit(beforeLimit);
                            } else {
                                // means optional is default value
                                value = $defaultValue;
                            }"""
                    .replace("$fieldType", field.javaFieldStorageType())
                    .replace("$readMethod", readMethod(field))
                    .replace("$defaultValue",
                            switch (field.messageType()) {
                                case "Int32Value", "UInt32Value" -> "0";
                                case "Int64Value", "UInt64Value" -> "0l";
                                case "FloatValue" -> "0f";
                                case "DoubleValue" -> "0d";
                                case "BoolValue" -> "false";
                                case "BytesValue" -> "Bytes.EMPTY";
                                case "StringValue" -> "PbjConstants.EMPTY_BYTES";
                                default -> throw new PbjCompilerException("Unexpected and unknown field type " + field.type() + " cannot be parsed");
                            })
                    .replace("$valueTypeWireType", Integer.toString(
                            switch (field.messageType()) {
                                case "StringValue", "BytesValue" -> Common.TYPE_LENGTH_DELIMITED;
                                case "Int32Value", "UInt32Value", "Int64Value", "UInt64Value", "BoolValue" -> Common.TYPE_VARINT;
                                case "FloatValue" -> Common.TYPE_FIXED32;
                                case "DoubleValue" -> Common.TYPE_FIXED64;
                                default -> throw new PbjCompilerException("Unexpected and unknown field type " + field.type() + " cannot be parsed");
                            }))
                    .indent(DEFAULT_INDENT)
            );
            sb.append('\n');
            // spotless:on
        } else if (field.type() == Field.FieldType.MESSAGE) {
            // spotless:off
            sb.append("""
                        final var messageLength = input.readVarInt(false);
                        final $fieldType value;
                        if (messageLength == 0) {
                            value = $fieldType.DEFAULT;
                        } else {
                            if (messageLength > $maxSize) {
                                throw new ParseException("$fieldName size " + messageLength + " is greater than max " + $maxSize);
                            }
                            final var limitBefore = input.limit();
                            // Make sure that we have enough bytes in the message
                            // to read the subObject.
                            // If the buffer is truncated on the boundary of a subObject,
                            // we will not throw.
                            final var startPos = input.position();
                            try {
                                if ((startPos + messageLength) > limitBefore) {
                                    throw new BufferUnderflowException();
                                }
                                input.limit(startPos + messageLength);
                                value = $readMethod;
                                // Make sure we read the full number of bytes. for the types
                                if ((startPos + messageLength) != input.position()) {
                                    throw new BufferOverflowException();
                                }
                            } finally {
                                input.limit(limitBefore);
                            }
                        }
                        """
                    .replace("$readMethod", readMethod(field))
                    .replace("$fieldType", field.javaFieldTypeBase())
                    .replace("$fieldName", field.name())
                    .replace("$maxSize", field.maxSize() >= 0 ? String.valueOf(field.maxSize()) : "maxSize")
                    .indent(DEFAULT_INDENT)
            );
            // spotless:on
        } else if (field.type() == Field.FieldType.MAP) {
            // This is almost like reading a message above because that's how Protobuf encodes map entries.
            // However(!), we read the key and value fields explicitly to avoid creating temporary entry objects.
            final MapField mapField = (MapField) field;
            final List<Field> mapEntryFields = List.of(mapField.keyField(), mapField.valueField());
            // spotless:off
            sb.append("""
                        final var __map_messageLength = input.readVarInt(false);
                        
                        $fieldDefs
                        if (__map_messageLength != 0) {
                            if (__map_messageLength > $maxSize) {
                                throw new ParseException("$fieldName size " + __map_messageLength + " is greater than max " + $maxSize);
                            }
                            final var __map_limitBefore = input.limit();
                            // Make sure that we have enough bytes in the message
                            // to read the subObject.
                            // If the buffer is truncated on the boundary of a subObject,
                            // we will not throw.
                            final var __map_startPos = input.position();
                            try {
                                if ((__map_startPos + __map_messageLength) > __map_limitBefore) {
                                    throw new BufferUnderflowException();
                                }
                                input.limit(__map_startPos + __map_messageLength);
                                $mapParseLoop
                                // Make sure we read the full number of bytes. for the types
                                if ((__map_startPos + __map_messageLength) != input.position()) {
                                    throw new BufferOverflowException();
                                }
                            } finally {
                                input.limit(__map_limitBefore);
                            }
                        }
                        """
                    .replace("$fieldName", field.name())
                    .replace("$fieldDefs",mapEntryFields.stream().map(mapEntryField ->
                            "%s temp_%s = %s;".formatted(mapEntryField.javaFieldType(),
                                    mapEntryField.name(),
                                    mapEntryField.type() == STRING ? "\"\"" : mapEntryField.javaDefault()
                            )).collect(Collectors.joining("\n")))
                    .replace("$mapParseLoop", generateParseLoop(generateCaseStatements(mapEntryFields, schemaClassName, true), "map_entry_", schemaClassName)
                            .indent(-DEFAULT_INDENT))
                    .replace("$maxSize", field.maxSize() >= 0 ? String.valueOf(field.maxSize()) : "maxSize")
            );
            // spotless:on
        } else {
            sb.append(("final var value = " + readMethod(field) + ";\n").indent(DEFAULT_INDENT));
        }
        // set value to temp var
        // spotless:off
        sb.append(Common.FIELD_INDENT);
        if (field.parent() != null && field.repeated()) {
            throw new PbjCompilerException("Fields can not be oneof and repeated ["+field+"]");
        } else if (field.parent() != null) {
            final var oneOfField = field.parent();
            sb.append("temp_%s =  new %s<>(%s.%s, %s);%n"
                    .formatted(oneOfField.name(), oneOfField.className(), oneOfField.getEnumClassRef(),
                            Common.camelToUpperSnake(field.name()),
                            field.isString() ? "toUtf8String(value)" : "value"));
        } else if (field.repeated()) {
            sb.append(
                """
                if (temp_%s.size() >= %s) {
                    throw new ParseException("%1$s size %%d is greater than max %2$s".formatted(temp_%1$s.size()));
                }
                temp_%1$s = addToList(temp_%1$s,value);
                """.formatted(field.name(), field.maxSize() >= 0 ? String.valueOf(field.maxSize()) : "maxSize"));
        } else if (field.type() == Field.FieldType.MAP) {
            final MapField mapField = (MapField) field;
            sb.append(
                """
                if (__map_messageLength != 0) {
                    if (temp_%s.size() >= %s) {
                        throw new ParseException("%1$s size %%d is greater than max %2$s".formatted(temp_%1$s.size()));
                    }
                    temp_%1$s = addToMap(temp_%1$s, temp_%s, temp_%s);
                }
                """.formatted(field.name(), field.maxSize() >= 0 ? String.valueOf(field.maxSize()) : "maxSize",
                        mapField.keyField().name(), mapField.valueField().name()));
        } else if(field.isString() && isMapField){
            sb.append("temp_%s = toUtf8String(value);\n".formatted(field.name()));
        } else {
            sb.append("temp_%s = value;\n".formatted(field.name()));
        }
        sb.append("}\n");
        // spotless:on
    }

    static String readMethod(Field field) {
        if (field.optionalValueType()) {
            return switch (field.messageType()) {
                case "StringValue" ->
<<<<<<< HEAD
                    "readString%s(input, %d)".formatted(field.hasDifferentStorageType() ? "Raw" : "", field.maxSize());
=======
                    "readString(input, %s)"
                            .formatted(field.maxSize() >= 0 ? String.valueOf(field.maxSize()) : "maxSize");
>>>>>>> 756dcbbb
                case "Int32Value" -> "readInt32(input)";
                case "UInt32Value" -> "readUint32(input)";
                case "Int64Value" -> "readInt64(input)";
                case "UInt64Value" -> "readUint64(input)";
                case "FloatValue" -> "readFloat(input)";
                case "DoubleValue" -> "readDouble(input)";
                case "BoolValue" -> "readBool(input)";
                case "BytesValue" ->
                    "readBytes(input, %s)"
                            .formatted(field.maxSize() >= 0 ? String.valueOf(field.maxSize()) : "maxSize");
                default ->
                    throw new PbjCompilerException(
                            "Optional message type [%s] not supported".formatted(field.messageType()));
            };
        }
        return switch (field.type()) {
            case ENUM ->
                "%s.fromProtobufOrdinal(readEnum(input))".formatted(Common.snakeToCamel(field.messageType(), true));
            case INT32 -> "readInt32(input)";
            case UINT32 -> "readUint32(input)";
            case SINT32 -> "readSignedInt32(input)";
            case INT64 -> "readInt64(input)";
            case UINT64 -> "readUint64(input)";
            case SINT64 -> "readSignedInt64(input)";
            case FLOAT -> "readFloat(input)";
            case FIXED32 -> "readFixed32(input)";
            case SFIXED32 -> "readSignedFixed32(input)";
            case DOUBLE -> "readDouble(input)";
            case FIXED64 -> "readFixed64(input)";
            case SFIXED64 -> "readSignedFixed64(input)";
            case STRING ->
<<<<<<< HEAD
                "readString%s(input, %d)".formatted(field.hasDifferentStorageType() ? "Raw" : "", field.maxSize());
=======
                "readString(input, %s)".formatted(field.maxSize() >= 0 ? String.valueOf(field.maxSize()) : "maxSize");
>>>>>>> 756dcbbb
            case BOOL -> "readBool(input)";
            case BYTES ->
                "readBytes(input, %s)".formatted(field.maxSize() >= 0 ? String.valueOf(field.maxSize()) : "maxSize");
            case MESSAGE -> field.parseCode();
            case ONE_OF -> throw new PbjCompilerException("Should never happen, oneOf handled elsewhere");
            case MAP -> throw new PbjCompilerException("Should never happen, map handled elsewhere");
        };
    }
}<|MERGE_RESOLUTION|>--- conflicted
+++ resolved
@@ -112,12 +112,7 @@
                 fields.stream().map(field -> "temp_"+field.name()).collect(Collectors.joining(", "))
                 + (fields.isEmpty() ? "" : ", ") + "$unknownFields"
         )
-<<<<<<< HEAD
         .replace("$parseLoop", generateParseLoop(generateCaseStatements(fields, schemaClassName, false), "", schemaClassName))
-        .replace("$skipMaxSize", String.valueOf(Field.DEFAULT_MAX_SIZE))
-=======
-        .replace("$parseLoop", generateParseLoop(generateCaseStatements(fields, schemaClassName), "", schemaClassName))
->>>>>>> 756dcbbb
         .indent(DEFAULT_INDENT);
         // spotless:on
     }
@@ -468,12 +463,10 @@
         if (field.optionalValueType()) {
             return switch (field.messageType()) {
                 case "StringValue" ->
-<<<<<<< HEAD
-                    "readString%s(input, %d)".formatted(field.hasDifferentStorageType() ? "Raw" : "", field.maxSize());
-=======
-                    "readString(input, %s)"
-                            .formatted(field.maxSize() >= 0 ? String.valueOf(field.maxSize()) : "maxSize");
->>>>>>> 756dcbbb
+                    "readString%s(input, %s)"
+                            .formatted(
+                                    field.hasDifferentStorageType() ? "Raw" : "",
+                                    field.maxSize() >= 0 ? String.valueOf(field.maxSize()) : "maxSize");
                 case "Int32Value" -> "readInt32(input)";
                 case "UInt32Value" -> "readUint32(input)";
                 case "Int64Value" -> "readInt64(input)";
@@ -505,11 +498,9 @@
             case FIXED64 -> "readFixed64(input)";
             case SFIXED64 -> "readSignedFixed64(input)";
             case STRING ->
-<<<<<<< HEAD
-                "readString%s(input, %d)".formatted(field.hasDifferentStorageType() ? "Raw" : "", field.maxSize());
-=======
-                "readString(input, %s)".formatted(field.maxSize() >= 0 ? String.valueOf(field.maxSize()) : "maxSize");
->>>>>>> 756dcbbb
+                "readString%s(input, %s)".formatted(
+                        field.hasDifferentStorageType() ? "Raw" : "",
+                        field.maxSize() >= 0 ? String.valueOf(field.maxSize()) : "maxSize");
             case BOOL -> "readBool(input)";
             case BYTES ->
                 "readBytes(input, %s)".formatted(field.maxSize() >= 0 ? String.valueOf(field.maxSize()) : "maxSize");
