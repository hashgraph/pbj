// SPDX-License-Identifier: Apache-2.0
package com.hedera.pbj.compiler.impl.generators.protobuf;

import static com.hedera.pbj.compiler.impl.Common.DEFAULT_INDENT;

import com.hedera.pbj.compiler.impl.Common;
import com.hedera.pbj.compiler.impl.Field;
import com.hedera.pbj.compiler.impl.MapField;
import com.hedera.pbj.compiler.impl.OneOfField;
import com.hedera.pbj.compiler.impl.SingleField;
import java.util.Comparator;
import java.util.List;
import java.util.function.Function;
import java.util.stream.Collectors;
import java.util.stream.Stream;

/**
 * Code to generate the write method for Codec classes.
 */
final class CodecWriteMethodGenerator {

    static String generateWriteMethod(final String modelClassName, final List<Field> fields) {
        final String fieldWriteLines = buildFieldWriteLines(
                modelClassName, fields, field -> "data.%s()".formatted(field.nameCamelFirstLower()), true);
        // spotless:off
        return
            """
            /**
             * Write out a $modelClass model to output stream in protobuf format.
             *
             * @param data The input model data to write
             * @param out The output stream to write to
             * @throws IOException If there is a problem writing
             */
            public void write(@NonNull $modelClass data, @NonNull final WritableSequentialData out) throws IOException {
                $fieldWriteLines
            }
            """
            .replace("$modelClass", modelClassName)
            .replace("$fieldWriteLines", fieldWriteLines)
            .indent(DEFAULT_INDENT);
        // spotless:on
    }

    private static String buildFieldWriteLines(
            final String modelClassName,
            final List<Field> fields,
            final Function<Field, String> getValueBuilder,
            final boolean skipDefault) {
        return fields.stream()
                .flatMap(field -> field.type() == Field.FieldType.ONE_OF
                        ? ((OneOfField) field).fields().stream()
                        : Stream.of(field))
                .sorted(Comparator.comparingInt(Field::fieldNumber))
                .map(field -> generateFieldWriteLines(field, modelClassName, getValueBuilder.apply(field), skipDefault))
                .collect(Collectors.joining("\n"))
                .indent(DEFAULT_INDENT);
    }

    /**
     * Generate lines of code for writing field
     *
     * @param field The field to generate writing line of code for
     * @param modelClassName The model class name for model class for message type we are generating writer for
     * @param getValueCode java code to get the value of field
     * @param skipDefault skip writing the field if it has default value (for non-oneOf only)
     * @return java code to write field to output
     */
    private static String generateFieldWriteLines(
            final Field field, final String modelClassName, String getValueCode, boolean skipDefault) {
        final String fieldDef = Common.camelToUpperSnake(field.name());
<<<<<<< HEAD
        String prefix = "// ["+field.fieldNumber()+"] - "+field.name();
        prefix += "\n";
        String postFix = "";
        int indent = 0;

        if (field.parent() != null) {
            final OneOfField oneOfField = field.parent();
            final String oneOfType = modelClassName+"."+oneOfField.nameCamelFirstUpper()+"OneOfType";
            getValueCode = "data."+oneOfField.nameCamelFirstLower()+"().as()";
            prefix += "if (data."+oneOfField.nameCamelFirstLower()+"().kind() == "+ oneOfType +"."+
                    Common.camelToUpperSnake(field.name())+") {\n";
            postFix += "}\n";
            indent ++;
=======
        String prefix = "// [%d] - %s%n".formatted(field.fieldNumber(), field.name());

        if (field.parent() != null) {
            final OneOfField oneOfField = field.parent();
            final String oneOfType = "%s.%sOneOfType".formatted(modelClassName, oneOfField.nameCamelFirstUpper());
            getValueCode = "data.%s().as()".formatted(oneOfField.nameCamelFirstLower());
            prefix += "if (data.%s().kind() == %s.%s)%n"
                    .formatted(oneOfField.nameCamelFirstLower(), oneOfType, Common.camelToUpperSnake(field.name()));
>>>>>>> 381ac5b6
        }
        // spotless:off
        final String writeMethodName = field.methodNameType();
        if (field.optionalValueType()) {
            return prefix + (switch (field.messageType()) {
                case "StringValue" -> "writeOptionalString(out, %s, %s);"
                        .formatted(fieldDef,getValueCode);
                case "BoolValue" -> "writeOptionalBoolean(out, %s, %s);"
                        .formatted(fieldDef, getValueCode);
                case "Int32Value","UInt32Value" -> "writeOptionalInteger(out, %s, %s);"
                        .formatted(fieldDef, getValueCode);
                case "Int64Value","UInt64Value" -> "writeOptionalLong(out, %s, %s);"
                        .formatted(fieldDef, getValueCode);
                case "FloatValue" -> "writeOptionalFloat(out, %s, %s);"
                        .formatted(fieldDef, getValueCode);
                case "DoubleValue" -> "writeOptionalDouble(out, %s, %s);"
                        .formatted(fieldDef, getValueCode);
                case "BytesValue" -> "writeOptionalBytes(out, %s, %s);"
                        .formatted(fieldDef, getValueCode);
<<<<<<< HEAD
                default -> throw new UnsupportedOperationException("Unhandled optional message type:"+field.messageType());
            }).indent(indent) + postFix;
        } else if (field.repeated()) {
            return prefix + (switch(field.type()) {
                case ENUM -> "writeEnumList(out, %s, %s);"
                        .formatted(fieldDef, getValueCode);
                case MESSAGE -> "writeMessageList(out, $fieldDef, $valueCode, $codec);"
                        .replace("$fieldDef", fieldDef)
                        .replace("$valueCode", getValueCode)
                        .replace("$codec", ((SingleField)field).messageTypeModelPackage() + "." +
                                Common.capitalizeFirstLetter(field.messageType())+ ".PROTOBUF");
                default -> "write%sList(out, %s, %s);"
                        .formatted(writeMethodName, fieldDef, getValueCode);
            }).indent(indent) + postFix;
        } else if (field.type() == Field.FieldType.MAP) {
            // https://protobuf.dev/programming-guides/proto3/#maps
            // On the wire, a map is equivalent to:
            //    message MapFieldEntry {
            //      key_type key = 1;
            //      value_type value = 2;
            //    }
            //    repeated MapFieldEntry map_field = N;
            // NOTE: we serialize the map in the natural order of keys by design,
            //       so that the binary representation of the map is deterministic.
            // NOTE: protoc serializes default values (e.g. "") in maps, so we should too.
            final MapField mapField = (MapField) field;
            final List<Field> mapEntryFields = List.of(mapField.keyField(), mapField.valueField());
            final Function<Field, String> getValueBuilder = mapEntryField ->
                    mapEntryField == mapField.keyField() ? "k" : (mapEntryField == mapField.valueField() ? "v" : null);
            final String fieldWriteLines = buildFieldWriteLines(
                    field.name(),
                    mapEntryFields,
                    getValueBuilder,
                    false);
            final String fieldSizeOfLines = CodecMeasureRecordMethodGenerator.buildFieldSizeOfLines(
                    field.name(),
                    mapEntryFields,
                    getValueBuilder,
                    false);
            return prefix + """
                        if (!$map.isEmpty()) {
                            final Pbj$javaFieldType pbjMap = (Pbj$javaFieldType) $map;
                            final int mapSize = pbjMap.size();
                            for (int i = 0; i < mapSize; i++) {
                                writeTag(out, $fieldDef, WIRE_TYPE_DELIMITED);
                                $K k = pbjMap.getSortedKeys().get(i);
                                $V v = pbjMap.get(k);
                                int size = 0;
                                $fieldSizeOfLines
                                out.writeVarInt(size, false);
                                $fieldWriteLines
                            }
                        }
                        """
                    .replace("$fieldDef", fieldDef)
                    .replace("$map", getValueCode)
                    .replace("$javaFieldType", mapField.javaFieldType())
                    .replace("$K", mapField.keyField().type().boxedType)
                    .replace("$V", mapField.valueField().type() == Field.FieldType.MESSAGE ? ((SingleField)mapField.valueField()).messageType() : mapField.valueField().type().boxedType)
                    .replace("$fieldWriteLines", fieldWriteLines.indent(DEFAULT_INDENT))
                    .replace("$fieldSizeOfLines", fieldSizeOfLines.indent(DEFAULT_INDENT))
                    .indent(indent) + postFix
                    ;
        } else {
            return prefix + (switch(field.type()) {
                case ENUM -> "writeEnum(out, %s, %s);"
                        .formatted(fieldDef, getValueCode);
                case STRING -> "writeString(out, %s, %s, %s);"
                        .formatted(fieldDef, getValueCode, skipDefault);
                case MESSAGE -> writeMessageCode(field, fieldDef, getValueCode);
                case BOOL -> "writeBoolean(out, %s, %s, %s);"
                        .formatted(fieldDef, getValueCode, skipDefault);
                case INT32, UINT32, SINT32, FIXED32, SFIXED32, INT64, SINT64, UINT64, FIXED64, SFIXED64 ->
                        writeNumberCode(field, getValueCode, skipDefault);
                case BYTES ->
                        "write%s(out, %s, %s, %s);"
                                .formatted(writeMethodName, fieldDef, getValueCode, skipDefault);
                default -> "write%s(out, %s, %s);"
                        .formatted(writeMethodName, fieldDef, getValueCode);
            }).indent(indent) + postFix;
        }
    }

    private static String writeMessageCode(final Field field, final String fieldDef, final String getValueCode) {
        String code = "";
        // When not a oneOf don't write default value
        if (field.parent() != null) {
            code += "if (%s == null) {\n".formatted(getValueCode);
            code += writeTagCode(field, ProtoConstants.WIRE_TYPE_DELIMITED).indent(DEFAULT_INDENT);
            code += "out.writeByte((byte)0);\n".indent(DEFAULT_INDENT);
            code += "}\n";
        }
        code += "if (%s != null) {\n".formatted(getValueCode);
        code += writeTagCode(field, ProtoConstants.WIRE_TYPE_DELIMITED).indent(DEFAULT_INDENT);
        if(field.parent() != null) {
            code += "final int msgSize = ((%s)%s).protobufSize();\n".formatted(field.messageType(), getValueCode)
                    .indent(DEFAULT_INDENT);
        } else {
            code += "final int msgSize = %s.protobufSize();\n".formatted(getValueCode).indent(DEFAULT_INDENT);
        }
        code += "out.writeVarInt(msgSize, false);\n".indent(DEFAULT_INDENT);
        code += "if (msgSize > 0) %s.write(%s, out);\n".formatted(field.messageType()+".PROTOBUF", getValueCode).indent(DEFAULT_INDENT);
        code += "}\n";
        return code;
    }

    private static String writeNumberCode(final Field field, final String getValueCode, final boolean skipDefault) {
        assert !field.repeated() : "Use write***List methods with repeated types";
        final String objectCastName = switch(field.type()) {
            case INT32, UINT32, SINT32, FIXED32, SFIXED32 -> "Integer";
            case INT64, UINT64, SINT64, FIXED64, SFIXED64 -> "Long";
            default -> throw new RuntimeException("Unsupported field type. Bug in ProtoOutputStream, shouldn't happen.");
        };
        String code = "";
        int indent = 0;
        if (skipDefault) {
            if(field.parent() == null) {
                code += "if (%s != 0) {\n".formatted(getValueCode);
            } else {
                code += "if ((%s)%s != 0) {\n".formatted(objectCastName, getValueCode);
            }
            indent ++;
        }
        String writeCode = switch (field.type()) {
            case INT32, INT64, UINT64 ->
                writeTagCode(field, ProtoConstants.WIRE_TYPE_VARINT_OR_ZIGZAG) +
                "out.writeVarLong("+getValueCode+", false);\n";
            case UINT32 ->
                writeTagCode(field, ProtoConstants.WIRE_TYPE_VARINT_OR_ZIGZAG) +
                "out.writeVarLong(Integer.toUnsignedLong("+getValueCode+"), false);\n";
            case SINT32, SINT64 ->
                writeTagCode(field, ProtoConstants.WIRE_TYPE_VARINT_OR_ZIGZAG) +
                "out.writeVarLong("+getValueCode+", true);\n";
            case SFIXED32, FIXED32 ->
                // The bytes in protobuf are in little-endian order -- backwards for Java.
                // Smallest byte first.
                writeTagCode(field, ProtoConstants.WIRE_TYPE_VARINT_OR_ZIGZAG) +
                "out.writeInt("+getValueCode+", ByteOrder.LITTLE_ENDIAN);\n";
            case SFIXED64, FIXED64 ->
                // The bytes in protobuf are in little-endian order -- backwards for Java.
                // Smallest byte first.
                writeTagCode(field, ProtoConstants.WIRE_TYPE_VARINT_OR_ZIGZAG) +
                "out.writeLong("+getValueCode+", ByteOrder.LITTLE_ENDIAN);\n";
            default -> throw new RuntimeException("Unsupported field type. Bug in ProtoOutputStream, shouldn't happen.");
        };
        code += writeCode.indent(DEFAULT_INDENT * indent);

        if (skipDefault) {
            indent --;
            code += "}\n".indent(DEFAULT_INDENT * indent);
        }
        return code;
    }

    /**
     * Generate manually inlined code to write tag for field
     *
     * @param field The field to generate tag for
     * @param wireType The wire type for the field
     * @return java code to write tag for field
     */
    private static String writeTagCode(final Field field, final ProtoConstants wireType) {
        return writeVarLongCode(((long)field.fieldNumber() << TAG_TYPE_BITS) | wireType.ordinal(), false);
    }

    /**
     * Generate manually inlined code to write varint
     *
     * @param value The value to write
     * @param zigZag If true, use zigzag encoding
     * @return java code to write varint
     */
    private static String writeVarLongCode(long value, final boolean zigZag) {
            if (zigZag) {
                value = (value << 1) ^ (value >> 63);
            }
            StringBuilder code = new StringBuilder();
            while (true) {
                if ((value & ~0x7FL) == 0) {
                    code.append("out.writeByte((byte) 0x%08X);\n".formatted(value));
                    break;
                } else {
                    code.append("out.writeByte((byte) 0x%08X );\n".formatted((byte) (((int) value & 0x7F) | 0x80)));
                    value >>>= 7;
                }
            }
            return code.toString();
    }

    /** The number of leading bits of the tag that are used to store field type, the rest is field number */
    private static final int TAG_TYPE_BITS = 3;

    /**
     * Protobuf field types
     */
    private enum ProtoConstants {
        /** On wire encoded type for varint */
        WIRE_TYPE_VARINT_OR_ZIGZAG,
        /** On wire encoded type for fixed 64bit */
        WIRE_TYPE_FIXED_64_BIT,
        /** On wire encoded type for length delimited */
        WIRE_TYPE_DELIMITED,
        /** On wire encoded type for group start, deprecated */
        WIRE_TYPE_GROUP_START,
        /** On wire encoded type for group end, deprecated */
        WIRE_TYPE_GROUP_END,
        /** On wire encoded type for fixed 32bit */
        WIRE_TYPE_FIXED_32_BIT;

        // values() seems to allocate a new array on each call, so let's cache it here
        private static final ProtoConstants[] values = values();

        /**
         * Mask used to extract the wire type from the "tag" byte
         */
        public static final int TAG_WIRE_TYPE_MASK = 0b0000_0111;

        public static ProtoConstants get(int ordinal) {
            return values[ordinal];
=======
                default -> throw new UnsupportedOperationException(
                        "Unhandled optional message type:%s".formatted(field.messageType()));
            };
        } else {
            String codecReference = "";
            if (Field.FieldType.MESSAGE.equals(field.type())) {
                codecReference = "%s.%s.PROTOBUF".formatted(((SingleField) field).messageTypeModelPackage(),
                        Common.capitalizeFirstLetter(field.messageType()));
            }
            if (field.repeated()) {
                return prefix + switch(field.type()) {
                    case ENUM -> "writeEnumList(out, %s, %s);"
                            .formatted(fieldDef, getValueCode);
                    case MESSAGE -> "writeMessageList(out, %s, %s, %s);"
                            .formatted(fieldDef, getValueCode, codecReference);
                    default -> "write%sList(out, %s, %s);"
                            .formatted(writeMethodName, fieldDef, getValueCode);
                };
            } else if (field.type() == Field.FieldType.MAP) {
                // https://protobuf.dev/programming-guides/proto3/#maps
                // On the wire, a map is equivalent to:
                //    message MapFieldEntry {
                //      key_type key = 1;
                //      value_type value = 2;
                //    }
                //    repeated MapFieldEntry map_field = N;
                // NOTE: we serialize the map in the natural order of keys by design,
                //       so that the binary representation of the map is deterministic.
                // NOTE: protoc serializes default values (e.g. "") in maps, so we should too.
                final MapField mapField = (MapField) field;
                final List<Field> mapEntryFields = List.of(mapField.keyField(), mapField.valueField());
                final Function<Field, String> getValueBuilder = mapEntryField ->
                        mapEntryField == mapField.keyField() ? "k" : (mapEntryField == mapField.valueField() ? "v" : null);
                final String fieldWriteLines = buildFieldWriteLines(
                        field.name(),
                        mapEntryFields,
                        getValueBuilder,
                        false);
                final String fieldSizeOfLines = CodecMeasureRecordMethodGenerator.buildFieldSizeOfLines(
                        field.name(),
                        mapEntryFields,
                        getValueBuilder,
                        false);
                return prefix + """
                            if (!$map.isEmpty()) {
                                final Pbj$javaFieldType pbjMap = (Pbj$javaFieldType) $map;
                                final int mapSize = pbjMap.size();
                                for (int i = 0; i < mapSize; i++) {
                                    writeTag(out, $fieldDef, WIRE_TYPE_DELIMITED);
                                    $K k = pbjMap.getSortedKeys().get(i);
                                    $V v = pbjMap.get(k);
                                    int size = 0;
                                    $fieldSizeOfLines
                                    out.writeVarInt(size, false);
                                    $fieldWriteLines
                                }
                            }
                            """
                        .replace("$fieldDef", fieldDef)
                        .replace("$map", getValueCode)
                        .replace("$javaFieldType", mapField.javaFieldType())
                        .replace("$K", mapField.keyField().type().boxedType)
                        .replace("$V", mapField.valueField().type() == Field.FieldType.MESSAGE ? ((SingleField)mapField.valueField()).messageType() : mapField.valueField().type().boxedType)
                        .replace("$fieldWriteLines", fieldWriteLines.indent(DEFAULT_INDENT))
                        .replace("$fieldSizeOfLines", fieldSizeOfLines.indent(DEFAULT_INDENT));
            } else {
                return prefix + switch(field.type()) {
                    case ENUM -> "writeEnum(out, %s, %s);"
                            .formatted(fieldDef, getValueCode);
                    case STRING -> "writeString(out, %s, %s, %s);"
                            .formatted(fieldDef, getValueCode, skipDefault);
                    case MESSAGE -> "writeMessage(out, %s, %s, %s);"
                            .formatted(fieldDef, getValueCode, codecReference);
                    case BOOL -> "writeBoolean(out, %s, %s, %s);"
                            .formatted(fieldDef, getValueCode, skipDefault);
                    case INT32, UINT32, SINT32, FIXED32, SFIXED32, INT64, SINT64, UINT64, FIXED64, SFIXED64, BYTES ->
                            "write%s(out, %s, %s, %s);".formatted(writeMethodName, fieldDef, getValueCode, skipDefault);
                    default -> "write%s(out, %s, %s);"
                            .formatted(writeMethodName, fieldDef, getValueCode);
                };
            }
>>>>>>> 381ac5b6
        }
        // spotless:on
    }
}<|MERGE_RESOLUTION|>--- conflicted
+++ resolved
@@ -69,7 +69,6 @@
     private static String generateFieldWriteLines(
             final Field field, final String modelClassName, String getValueCode, boolean skipDefault) {
         final String fieldDef = Common.camelToUpperSnake(field.name());
-<<<<<<< HEAD
         String prefix = "// ["+field.fieldNumber()+"] - "+field.name();
         prefix += "\n";
         String postFix = "";
@@ -83,16 +82,6 @@
                     Common.camelToUpperSnake(field.name())+") {\n";
             postFix += "}\n";
             indent ++;
-=======
-        String prefix = "// [%d] - %s%n".formatted(field.fieldNumber(), field.name());
-
-        if (field.parent() != null) {
-            final OneOfField oneOfField = field.parent();
-            final String oneOfType = "%s.%sOneOfType".formatted(modelClassName, oneOfField.nameCamelFirstUpper());
-            getValueCode = "data.%s().as()".formatted(oneOfField.nameCamelFirstLower());
-            prefix += "if (data.%s().kind() == %s.%s)%n"
-                    .formatted(oneOfField.nameCamelFirstLower(), oneOfType, Common.camelToUpperSnake(field.name()));
->>>>>>> 381ac5b6
         }
         // spotless:off
         final String writeMethodName = field.methodNameType();
@@ -112,245 +101,17 @@
                         .formatted(fieldDef, getValueCode);
                 case "BytesValue" -> "writeOptionalBytes(out, %s, %s);"
                         .formatted(fieldDef, getValueCode);
-<<<<<<< HEAD
                 default -> throw new UnsupportedOperationException("Unhandled optional message type:"+field.messageType());
             }).indent(indent) + postFix;
         } else if (field.repeated()) {
             return prefix + (switch(field.type()) {
-                case ENUM -> "writeEnumList(out, %s, %s);"
-                        .formatted(fieldDef, getValueCode);
-                case MESSAGE -> "writeMessageList(out, $fieldDef, $valueCode, $codec);"
-                        .replace("$fieldDef", fieldDef)
-                        .replace("$valueCode", getValueCode)
-                        .replace("$codec", ((SingleField)field).messageTypeModelPackage() + "." +
-                                Common.capitalizeFirstLetter(field.messageType())+ ".PROTOBUF");
-                default -> "write%sList(out, %s, %s);"
-                        .formatted(writeMethodName, fieldDef, getValueCode);
-            }).indent(indent) + postFix;
-        } else if (field.type() == Field.FieldType.MAP) {
-            // https://protobuf.dev/programming-guides/proto3/#maps
-            // On the wire, a map is equivalent to:
-            //    message MapFieldEntry {
-            //      key_type key = 1;
-            //      value_type value = 2;
-            //    }
-            //    repeated MapFieldEntry map_field = N;
-            // NOTE: we serialize the map in the natural order of keys by design,
-            //       so that the binary representation of the map is deterministic.
-            // NOTE: protoc serializes default values (e.g. "") in maps, so we should too.
-            final MapField mapField = (MapField) field;
-            final List<Field> mapEntryFields = List.of(mapField.keyField(), mapField.valueField());
-            final Function<Field, String> getValueBuilder = mapEntryField ->
-                    mapEntryField == mapField.keyField() ? "k" : (mapEntryField == mapField.valueField() ? "v" : null);
-            final String fieldWriteLines = buildFieldWriteLines(
-                    field.name(),
-                    mapEntryFields,
-                    getValueBuilder,
-                    false);
-            final String fieldSizeOfLines = CodecMeasureRecordMethodGenerator.buildFieldSizeOfLines(
-                    field.name(),
-                    mapEntryFields,
-                    getValueBuilder,
-                    false);
-            return prefix + """
-                        if (!$map.isEmpty()) {
-                            final Pbj$javaFieldType pbjMap = (Pbj$javaFieldType) $map;
-                            final int mapSize = pbjMap.size();
-                            for (int i = 0; i < mapSize; i++) {
-                                writeTag(out, $fieldDef, WIRE_TYPE_DELIMITED);
-                                $K k = pbjMap.getSortedKeys().get(i);
-                                $V v = pbjMap.get(k);
-                                int size = 0;
-                                $fieldSizeOfLines
-                                out.writeVarInt(size, false);
-                                $fieldWriteLines
-                            }
-                        }
-                        """
-                    .replace("$fieldDef", fieldDef)
-                    .replace("$map", getValueCode)
-                    .replace("$javaFieldType", mapField.javaFieldType())
-                    .replace("$K", mapField.keyField().type().boxedType)
-                    .replace("$V", mapField.valueField().type() == Field.FieldType.MESSAGE ? ((SingleField)mapField.valueField()).messageType() : mapField.valueField().type().boxedType)
-                    .replace("$fieldWriteLines", fieldWriteLines.indent(DEFAULT_INDENT))
-                    .replace("$fieldSizeOfLines", fieldSizeOfLines.indent(DEFAULT_INDENT))
-                    .indent(indent) + postFix
-                    ;
-        } else {
-            return prefix + (switch(field.type()) {
-                case ENUM -> "writeEnum(out, %s, %s);"
-                        .formatted(fieldDef, getValueCode);
-                case STRING -> "writeString(out, %s, %s, %s);"
-                        .formatted(fieldDef, getValueCode, skipDefault);
-                case MESSAGE -> writeMessageCode(field, fieldDef, getValueCode);
-                case BOOL -> "writeBoolean(out, %s, %s, %s);"
-                        .formatted(fieldDef, getValueCode, skipDefault);
-                case INT32, UINT32, SINT32, FIXED32, SFIXED32, INT64, SINT64, UINT64, FIXED64, SFIXED64 ->
-                        writeNumberCode(field, getValueCode, skipDefault);
-                case BYTES ->
-                        "write%s(out, %s, %s, %s);"
-                                .formatted(writeMethodName, fieldDef, getValueCode, skipDefault);
-                default -> "write%s(out, %s, %s);"
-                        .formatted(writeMethodName, fieldDef, getValueCode);
-            }).indent(indent) + postFix;
-        }
-    }
-
-    private static String writeMessageCode(final Field field, final String fieldDef, final String getValueCode) {
-        String code = "";
-        // When not a oneOf don't write default value
-        if (field.parent() != null) {
-            code += "if (%s == null) {\n".formatted(getValueCode);
-            code += writeTagCode(field, ProtoConstants.WIRE_TYPE_DELIMITED).indent(DEFAULT_INDENT);
-            code += "out.writeByte((byte)0);\n".indent(DEFAULT_INDENT);
-            code += "}\n";
-        }
-        code += "if (%s != null) {\n".formatted(getValueCode);
-        code += writeTagCode(field, ProtoConstants.WIRE_TYPE_DELIMITED).indent(DEFAULT_INDENT);
-        if(field.parent() != null) {
-            code += "final int msgSize = ((%s)%s).protobufSize();\n".formatted(field.messageType(), getValueCode)
-                    .indent(DEFAULT_INDENT);
-        } else {
-            code += "final int msgSize = %s.protobufSize();\n".formatted(getValueCode).indent(DEFAULT_INDENT);
-        }
-        code += "out.writeVarInt(msgSize, false);\n".indent(DEFAULT_INDENT);
-        code += "if (msgSize > 0) %s.write(%s, out);\n".formatted(field.messageType()+".PROTOBUF", getValueCode).indent(DEFAULT_INDENT);
-        code += "}\n";
-        return code;
-    }
-
-    private static String writeNumberCode(final Field field, final String getValueCode, final boolean skipDefault) {
-        assert !field.repeated() : "Use write***List methods with repeated types";
-        final String objectCastName = switch(field.type()) {
-            case INT32, UINT32, SINT32, FIXED32, SFIXED32 -> "Integer";
-            case INT64, UINT64, SINT64, FIXED64, SFIXED64 -> "Long";
-            default -> throw new RuntimeException("Unsupported field type. Bug in ProtoOutputStream, shouldn't happen.");
-        };
-        String code = "";
-        int indent = 0;
-        if (skipDefault) {
-            if(field.parent() == null) {
-                code += "if (%s != 0) {\n".formatted(getValueCode);
-            } else {
-                code += "if ((%s)%s != 0) {\n".formatted(objectCastName, getValueCode);
-            }
-            indent ++;
-        }
-        String writeCode = switch (field.type()) {
-            case INT32, INT64, UINT64 ->
-                writeTagCode(field, ProtoConstants.WIRE_TYPE_VARINT_OR_ZIGZAG) +
-                "out.writeVarLong("+getValueCode+", false);\n";
-            case UINT32 ->
-                writeTagCode(field, ProtoConstants.WIRE_TYPE_VARINT_OR_ZIGZAG) +
-                "out.writeVarLong(Integer.toUnsignedLong("+getValueCode+"), false);\n";
-            case SINT32, SINT64 ->
-                writeTagCode(field, ProtoConstants.WIRE_TYPE_VARINT_OR_ZIGZAG) +
-                "out.writeVarLong("+getValueCode+", true);\n";
-            case SFIXED32, FIXED32 ->
-                // The bytes in protobuf are in little-endian order -- backwards for Java.
-                // Smallest byte first.
-                writeTagCode(field, ProtoConstants.WIRE_TYPE_VARINT_OR_ZIGZAG) +
-                "out.writeInt("+getValueCode+", ByteOrder.LITTLE_ENDIAN);\n";
-            case SFIXED64, FIXED64 ->
-                // The bytes in protobuf are in little-endian order -- backwards for Java.
-                // Smallest byte first.
-                writeTagCode(field, ProtoConstants.WIRE_TYPE_VARINT_OR_ZIGZAG) +
-                "out.writeLong("+getValueCode+", ByteOrder.LITTLE_ENDIAN);\n";
-            default -> throw new RuntimeException("Unsupported field type. Bug in ProtoOutputStream, shouldn't happen.");
-        };
-        code += writeCode.indent(DEFAULT_INDENT * indent);
-
-        if (skipDefault) {
-            indent --;
-            code += "}\n".indent(DEFAULT_INDENT * indent);
-        }
-        return code;
-    }
-
-    /**
-     * Generate manually inlined code to write tag for field
-     *
-     * @param field The field to generate tag for
-     * @param wireType The wire type for the field
-     * @return java code to write tag for field
-     */
-    private static String writeTagCode(final Field field, final ProtoConstants wireType) {
-        return writeVarLongCode(((long)field.fieldNumber() << TAG_TYPE_BITS) | wireType.ordinal(), false);
-    }
-
-    /**
-     * Generate manually inlined code to write varint
-     *
-     * @param value The value to write
-     * @param zigZag If true, use zigzag encoding
-     * @return java code to write varint
-     */
-    private static String writeVarLongCode(long value, final boolean zigZag) {
-            if (zigZag) {
-                value = (value << 1) ^ (value >> 63);
-            }
-            StringBuilder code = new StringBuilder();
-            while (true) {
-                if ((value & ~0x7FL) == 0) {
-                    code.append("out.writeByte((byte) 0x%08X);\n".formatted(value));
-                    break;
-                } else {
-                    code.append("out.writeByte((byte) 0x%08X );\n".formatted((byte) (((int) value & 0x7F) | 0x80)));
-                    value >>>= 7;
-                }
-            }
-            return code.toString();
-    }
-
-    /** The number of leading bits of the tag that are used to store field type, the rest is field number */
-    private static final int TAG_TYPE_BITS = 3;
-
-    /**
-     * Protobuf field types
-     */
-    private enum ProtoConstants {
-        /** On wire encoded type for varint */
-        WIRE_TYPE_VARINT_OR_ZIGZAG,
-        /** On wire encoded type for fixed 64bit */
-        WIRE_TYPE_FIXED_64_BIT,
-        /** On wire encoded type for length delimited */
-        WIRE_TYPE_DELIMITED,
-        /** On wire encoded type for group start, deprecated */
-        WIRE_TYPE_GROUP_START,
-        /** On wire encoded type for group end, deprecated */
-        WIRE_TYPE_GROUP_END,
-        /** On wire encoded type for fixed 32bit */
-        WIRE_TYPE_FIXED_32_BIT;
-
-        // values() seems to allocate a new array on each call, so let's cache it here
-        private static final ProtoConstants[] values = values();
-
-        /**
-         * Mask used to extract the wire type from the "tag" byte
-         */
-        public static final int TAG_WIRE_TYPE_MASK = 0b0000_0111;
-
-        public static ProtoConstants get(int ordinal) {
-            return values[ordinal];
-=======
-                default -> throw new UnsupportedOperationException(
-                        "Unhandled optional message type:%s".formatted(field.messageType()));
-            };
-        } else {
-            String codecReference = "";
-            if (Field.FieldType.MESSAGE.equals(field.type())) {
-                codecReference = "%s.%s.PROTOBUF".formatted(((SingleField) field).messageTypeModelPackage(),
-                        Common.capitalizeFirstLetter(field.messageType()));
-            }
-            if (field.repeated()) {
-                return prefix + switch(field.type()) {
                     case ENUM -> "writeEnumList(out, %s, %s);"
                             .formatted(fieldDef, getValueCode);
                     case MESSAGE -> "writeMessageList(out, %s, %s, %s);"
                             .formatted(fieldDef, getValueCode, codecReference);
                     default -> "write%sList(out, %s, %s);"
                             .formatted(writeMethodName, fieldDef, getValueCode);
-                };
+            }).indent(indent) + postFix;
             } else if (field.type() == Field.FieldType.MAP) {
                 // https://protobuf.dev/programming-guides/proto3/#maps
                 // On the wire, a map is equivalent to:
@@ -397,24 +158,166 @@
                         .replace("$K", mapField.keyField().type().boxedType)
                         .replace("$V", mapField.valueField().type() == Field.FieldType.MESSAGE ? ((SingleField)mapField.valueField()).messageType() : mapField.valueField().type().boxedType)
                         .replace("$fieldWriteLines", fieldWriteLines.indent(DEFAULT_INDENT))
-                        .replace("$fieldSizeOfLines", fieldSizeOfLines.indent(DEFAULT_INDENT));
+                    .replace("$fieldSizeOfLines", fieldSizeOfLines.indent(DEFAULT_INDENT))
+                    .indent(indent) + postFix
+                    ;
             } else {
-                return prefix + switch(field.type()) {
+            return prefix + (switch(field.type()) {
                     case ENUM -> "writeEnum(out, %s, %s);"
                             .formatted(fieldDef, getValueCode);
                     case STRING -> "writeString(out, %s, %s, %s);"
                             .formatted(fieldDef, getValueCode, skipDefault);
-                    case MESSAGE -> "writeMessage(out, %s, %s, %s);"
-                            .formatted(fieldDef, getValueCode, codecReference);
+                case MESSAGE -> writeMessageCode(field, fieldDef, getValueCode);
                     case BOOL -> "writeBoolean(out, %s, %s, %s);"
                             .formatted(fieldDef, getValueCode, skipDefault);
-                    case INT32, UINT32, SINT32, FIXED32, SFIXED32, INT64, SINT64, UINT64, FIXED64, SFIXED64, BYTES ->
-                            "write%s(out, %s, %s, %s);".formatted(writeMethodName, fieldDef, getValueCode, skipDefault);
+                case INT32, UINT32, SINT32, FIXED32, SFIXED32, INT64, SINT64, UINT64, FIXED64, SFIXED64 ->
+                        writeNumberCode(field, getValueCode, skipDefault);
+                case BYTES ->
+                        "write%s(out, %s, %s, %s);"
+                                .formatted(writeMethodName, fieldDef, getValueCode, skipDefault);
                     default -> "write%s(out, %s, %s);"
                             .formatted(writeMethodName, fieldDef, getValueCode);
-                };
-            }
->>>>>>> 381ac5b6
+            }).indent(indent) + postFix;
+        }
+    }
+
+    private static String writeMessageCode(final Field field, final String fieldDef, final String getValueCode) {
+        String code = "";
+        // When not a oneOf don't write default value
+        if (field.parent() != null) {
+            code += "if (%s == null) {\n".formatted(getValueCode);
+            code += writeTagCode(field, ProtoConstants.WIRE_TYPE_DELIMITED).indent(DEFAULT_INDENT);
+            code += "out.writeByte((byte)0);\n".indent(DEFAULT_INDENT);
+            code += "}\n";
+        }
+        code += "if (%s != null) {\n".formatted(getValueCode);
+        code += writeTagCode(field, ProtoConstants.WIRE_TYPE_DELIMITED).indent(DEFAULT_INDENT);
+        if(field.parent() != null) {
+            code += "final int msgSize = ((%s)%s).protobufSize();\n".formatted(field.messageType(), getValueCode)
+                    .indent(DEFAULT_INDENT);
+        } else {
+            code += "final int msgSize = %s.protobufSize();\n".formatted(getValueCode).indent(DEFAULT_INDENT);
+        }
+        code += "out.writeVarInt(msgSize, false);\n".indent(DEFAULT_INDENT);
+        code += "if (msgSize > 0) %s.write(%s, out);\n".formatted(field.messageType()+".PROTOBUF", getValueCode).indent(DEFAULT_INDENT);
+        code += "}\n";
+        return code;
+    }
+
+    private static String writeNumberCode(final Field field, final String getValueCode, final boolean skipDefault) {
+        assert !field.repeated() : "Use write***List methods with repeated types";
+        final String objectCastName = switch(field.type()) {
+            case INT32, UINT32, SINT32, FIXED32, SFIXED32 -> "Integer";
+            case INT64, UINT64, SINT64, FIXED64, SFIXED64 -> "Long";
+            default -> throw new RuntimeException("Unsupported field type. Bug in ProtoOutputStream, shouldn't happen.");
+        };
+        String code = "";
+        int indent = 0;
+        if (skipDefault) {
+            if(field.parent() == null) {
+                code += "if (%s != 0) {\n".formatted(getValueCode);
+            } else {
+                code += "if ((%s)%s != 0) {\n".formatted(objectCastName, getValueCode);
+            }
+            indent ++;
+        }
+        String writeCode = switch (field.type()) {
+            case INT32, INT64, UINT64 ->
+                writeTagCode(field, ProtoConstants.WIRE_TYPE_VARINT_OR_ZIGZAG) +
+                "out.writeVarLong("+getValueCode+", false);\n";
+            case UINT32 ->
+                writeTagCode(field, ProtoConstants.WIRE_TYPE_VARINT_OR_ZIGZAG) +
+                "out.writeVarLong(Integer.toUnsignedLong("+getValueCode+"), false);\n";
+            case SINT32, SINT64 ->
+                writeTagCode(field, ProtoConstants.WIRE_TYPE_VARINT_OR_ZIGZAG) +
+                "out.writeVarLong("+getValueCode+", true);\n";
+            case SFIXED32, FIXED32 ->
+                // The bytes in protobuf are in little-endian order -- backwards for Java.
+                // Smallest byte first.
+                writeTagCode(field, ProtoConstants.WIRE_TYPE_VARINT_OR_ZIGZAG) +
+                "out.writeInt("+getValueCode+", ByteOrder.LITTLE_ENDIAN);\n";
+            case SFIXED64, FIXED64 ->
+                // The bytes in protobuf are in little-endian order -- backwards for Java.
+                // Smallest byte first.
+                writeTagCode(field, ProtoConstants.WIRE_TYPE_VARINT_OR_ZIGZAG) +
+                "out.writeLong("+getValueCode+", ByteOrder.LITTLE_ENDIAN);\n";
+            default -> throw new RuntimeException("Unsupported field type. Bug in ProtoOutputStream, shouldn't happen.");
+        };
+        code += writeCode.indent(DEFAULT_INDENT * indent);
+
+        if (skipDefault) {
+            indent --;
+            code += "}\n".indent(DEFAULT_INDENT * indent);
+        }
+        return code;
+    }
+
+    /**
+     * Generate manually inlined code to write tag for field
+     *
+     * @param field The field to generate tag for
+     * @param wireType The wire type for the field
+     * @return java code to write tag for field
+     */
+    private static String writeTagCode(final Field field, final ProtoConstants wireType) {
+        return writeVarLongCode(((long)field.fieldNumber() << TAG_TYPE_BITS) | wireType.ordinal(), false);
+    }
+
+    /**
+     * Generate manually inlined code to write varint
+     *
+     * @param value The value to write
+     * @param zigZag If true, use zigzag encoding
+     * @return java code to write varint
+     */
+    private static String writeVarLongCode(long value, final boolean zigZag) {
+            if (zigZag) {
+                value = (value << 1) ^ (value >> 63);
+            }
+            StringBuilder code = new StringBuilder();
+            while (true) {
+                if ((value & ~0x7FL) == 0) {
+                    code.append("out.writeByte((byte) 0x%08X);\n".formatted(value));
+                    break;
+                } else {
+                    code.append("out.writeByte((byte) 0x%08X );\n".formatted((byte) (((int) value & 0x7F) | 0x80)));
+                    value >>>= 7;
+                }
+            }
+            return code.toString();
+    }
+
+    /** The number of leading bits of the tag that are used to store field type, the rest is field number */
+    private static final int TAG_TYPE_BITS = 3;
+
+    /**
+     * Protobuf field types
+     */
+    private enum ProtoConstants {
+        /** On wire encoded type for varint */
+        WIRE_TYPE_VARINT_OR_ZIGZAG,
+        /** On wire encoded type for fixed 64bit */
+        WIRE_TYPE_FIXED_64_BIT,
+        /** On wire encoded type for length delimited */
+        WIRE_TYPE_DELIMITED,
+        /** On wire encoded type for group start, deprecated */
+        WIRE_TYPE_GROUP_START,
+        /** On wire encoded type for group end, deprecated */
+        WIRE_TYPE_GROUP_END,
+        /** On wire encoded type for fixed 32bit */
+        WIRE_TYPE_FIXED_32_BIT;
+
+        // values() seems to allocate a new array on each call, so let's cache it here
+        private static final ProtoConstants[] values = values();
+
+        /**
+         * Mask used to extract the wire type from the "tag" byte
+         */
+        public static final int TAG_WIRE_TYPE_MASK = 0b0000_0111;
+
+        public static ProtoConstants get(int ordinal) {
+            return values[ordinal];
+            }
         }
         // spotless:on
     }
