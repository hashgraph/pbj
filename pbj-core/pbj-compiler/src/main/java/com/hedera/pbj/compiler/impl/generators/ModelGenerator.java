--- conflicted
+++ resolved
@@ -44,19 +44,18 @@
 
     private static final String NON_NULL_ANNOTATION = "@NonNull";
 
-<<<<<<< HEAD
-	private static final String HASH_CODE_MANIPULATION =
-		"""
-		// Shifts: 30, 27, 16, 20, 5, 18, 10, 24, 30
-		hashCode += hashCode << 30;
-		hashCode ^= hashCode >>> 27;
-		hashCode += hashCode << 16;
-		hashCode ^= hashCode >>> 20;
-		hashCode += hashCode << 5;
-		hashCode ^= hashCode >>> 18;
-		hashCode += hashCode << 10;
-		hashCode ^= hashCode >>> 24;
-		hashCode += hashCode << 30;
+    private static final String HASH_CODE_MANIPULATION =
+            """
+            // Shifts: 30, 27, 16, 20, 5, 18, 10, 24, 30
+            hashCode += hashCode << 30;
+            hashCode ^= hashCode >>> 27;
+            hashCode += hashCode << 16;
+            hashCode ^= hashCode >>> 20;
+            hashCode += hashCode << 5;
+            hashCode ^= hashCode >>> 18;
+            hashCode += hashCode << 10;
+            hashCode ^= hashCode >>> 24;
+            hashCode += hashCode << 30;
 		""".indent(DEFAULT_INDENT*2);
 
 	/**
@@ -330,7 +329,8 @@
 	 */
 	@NonNull
 	private static String generateCompareTo(final List<Field> fields, final String javaRecordName, final File destinationSrcDir) {
-		String bodyContent =
+        // spotless:off
+        String bodyContent =
 			"""
 			/**
 			 * Implementation of Comparable interface
@@ -350,6 +350,7 @@
 				return result;
 			}
 			""".indent(DEFAULT_INDENT);
+        // spotless:on
 		return bodyContent;
 	}
 
@@ -365,7 +366,7 @@
 		// Generate a call to private method that iterates through fields
 		// and calculates the hashcode.
 		equalsStatements = Common.getFieldsEqualsStatements(fields, equalsStatements);
-
+        // spotless:off
 		String bodyContent =
 		"""
 		/**
@@ -384,34 +385,22 @@
 		"""
 		    return true;
 		}""".indent(DEFAULT_INDENT);
+        // spotless:on
 		return bodyContent;
 	}
 
-	public static void main(String[] args) {
-
-		long hashCode = -1;
-		// Shifts: 30, 27, 16, 20, 5, 18, 10, 24, 30
-		hashCode += hashCode << 30;
-		hashCode ^= hashCode >>> 27;
-		hashCode += hashCode << 16;
-		hashCode ^= hashCode >>> 20;
-		hashCode += hashCode << 5;
-		hashCode ^= hashCode >>> 18;
-		hashCode += hashCode << 10;
-		hashCode ^= hashCode >>> 24;
-		hashCode += hashCode << 30;
-		System.out.println("hashCode = " + hashCode);
-	}
 	/**
 	 * Generates the hashCode method
-	 * @param fields the fields to use for the code generation
+     *
+     * @param fields the fields to use for the code generation
+     *
 	 * @return the generated code
 	 */
 	@NonNull
 	private static String generateHashCode(final List<Field> fields) {
 		// Generate a call to private method that iterates through fields and calculates the hashcode
 		final String statements = getFieldsHashCode(fields, "");
-
+        // spotless:off
 		String bodyContent =
 			"""
 			/**
@@ -444,11 +433,12 @@
 			}
 			""".replace("$hashCodeManipulation", HASH_CODE_MANIPULATION)
 				.indent(DEFAULT_INDENT);
+        // spotless:on
 		return bodyContent;
 	}
 
-	/**
-	 * Generates a pre-populated constructor for a class.
+    /**
+     * Generates a pre-populated constructor for a class.
 	 * @param fields the fields to use for the code generation
 	 * @return the generated code
 	 */
@@ -462,6 +452,7 @@
 		if (fields.isEmpty()) {
 			return "";
 		}
+        // spotless:off
 		return """
 			    /**
 			     * Create a pre-populated $constructorName.
@@ -508,6 +499,7 @@
 					}
 					return sb.toString();
 				}).collect(Collectors.joining("\n")).indent(DEFAULT_INDENT * 2));
+        // spotless:on
 	}
 
 	/**
@@ -516,7 +508,8 @@
 	 * @return the generated code
 	 */
 	private static String generateConstructorCodeForField(final Field f) {
-		final StringBuilder sb = new StringBuilder("""
+        // spotless:off
+        final StringBuilder sb = new StringBuilder("""
 								if ($fieldName == null) {
 								    throw new NullPointerException("Parameter '$fieldName' must be supplied and can not be null");
 								}""".replace("$fieldName", f.nameCamelFirstLower()));
@@ -538,6 +531,7 @@
 				}
 			}
 		}
+        // spotless:on
 		return sb.toString().indent(DEFAULT_INDENT);
 	}
 
@@ -550,7 +544,8 @@
 	 */
 	@NonNull
 	private static String generateCodecFields(final MessageDefContext msgDef, final ContextualLookupHelper lookupHelper, final String javaRecordName) {
-		return """
+        // spotless:off
+        return """
 				/** Protobuf codec for reading and writing in protobuf format */
 				public static final Codec<$modelClass> PROTOBUF = new $qualifiedCodecClass();
 				/** JSON codec for reading and writing in JSON format */
@@ -562,6 +557,7 @@
 				.replace("$qualifiedCodecClass", lookupHelper.getFullyQualifiedMessageClassname(FileType.CODEC, msgDef))
 				.replace("$qualifiedJsonCodecClass", lookupHelper.getFullyQualifiedMessageClassname(FileType.JSON_CODEC, msgDef))
 				.indent(DEFAULT_INDENT);
+        // spotless:on
 	}
 
 	/**
@@ -581,6 +577,7 @@
 		field.addAllNeededImports(imports, true, false, false);
 		// Note that repeated fields default to empty list, so technically they always have a non-null value,
 		// and therefore the additional convenience methods, especially when they throw an NPE, don't make sense.
+        // spotless:off
 		if (field.type() == FieldType.MESSAGE && !field.repeated()) {
 			hasMethods.add("""
 					/**
@@ -631,6 +628,7 @@
 					.indent(DEFAULT_INDENT)
 			);
 		}
+        // spotless:on
 	}
 
 	/**
@@ -654,6 +652,7 @@
 		final var enumName = oneOfField.nameCamelFirstUpper() + "OneOfType";
 		final int maxIndex = oneOfField.fields().getLast().fieldNumber();
 		final Map<Integer, EnumValue> enumValues = new HashMap<>();
+        // spotless:off
 		for (final var field : oneOfField.fields()) {
 			final String javaFieldType = javaPrimitiveToObjectType(field.javaFieldType());
 			final String enumComment = cleanDocStr(field.comment())
@@ -715,6 +714,7 @@
 				field.addAllNeededImports(imports, true, false, false);
 			}
 		}
+        // spotless:on
 		final String enumComment = """
 							/**
 							 * Enum for the type of "%s" oneof value
@@ -729,7 +729,8 @@
 
 	@NonNull
 	private static String genrateBuilderFactoryMethods(String bodyContent, final List<Field> fields) {
-		bodyContent +=
+        // spotless:off
+        bodyContent +=
     		"""
 			/**
 			 * Return a builder for building a copy of this model object. It will be pre-populated with all the data from this
@@ -752,6 +753,7 @@
 			"""
 			.formatted(fields.stream().map(Field::nameCamelFirstLower).collect(Collectors.joining(", ")))
 			.indent(DEFAULT_INDENT);
+        // spotless:on
 		return bodyContent;
 	}
 
@@ -778,30 +780,32 @@
 			postfix = "";
 			fieldToSet = fieldName;
 		}
+        // spotless:off
 		builderMethods.add("""
-						/**
-						 * $fieldDoc
-						 *
-						 * @param $fieldName value to set
-						 * @return builder to continue building with
-						 */
-						public Builder $fieldName($fieldAnnotations$fieldType $fieldName) {
-						    this.$fieldToSet = $prefix$fieldName$postfix;
-						    return this;
-						}"""
-				.replace("$fieldDoc",field.comment()
-						.replaceAll("\n", "\n * "))
-				.replace("$fieldName", fieldName)
-				.replace("$fieldToSet",fieldToSet)
-				.replace("$prefix",prefix)
-				.replace("$postfix",postfix)
-				.replace("$fieldAnnotations", fieldAnnotations)
-				.replace("$fieldType",field.javaFieldType())
-				.indent(DEFAULT_INDENT)
-		);
-		// add nice method for simple message fields so can just set using un-built builder
-		if (field.type() == Field.FieldType.MESSAGE && !field.optionalValueType() && !field.repeated()) {
-			builderMethods.add("""
+                /**
+                 * $fieldDoc
+                 *
+                 * @param $fieldName value to set
+                 * @return builder to continue building with
+                 */
+                public Builder $fieldName($fieldAnnotations$fieldType $fieldName) {
+                    this.$fieldToSet = $prefix$fieldName$postfix;
+                    return this;
+                }"""
+                .replace("$fieldDoc", field.comment()
+                        .replaceAll("\n", "\n * "))
+                .replace("$fieldName", fieldName)
+                .replace("$fieldToSet", fieldToSet)
+                .replace("$prefix", prefix)
+                .replace("$postfix", postfix)
+                .replace("$fieldAnnotations", fieldAnnotations)
+                .replace("$fieldType", field.javaFieldType())
+                .indent(DEFAULT_INDENT)
+        );
+        // add nice method for simple message fields so can just set using un-built builder
+        if (field.type() == Field.FieldType.MESSAGE && !field.optionalValueType() && !field.repeated()) {
+            builderMethods.add(
+                    """
 						/**
 						 * $fieldDoc
 						 *
@@ -822,6 +826,7 @@
 					.replace("$fieldType",field.javaFieldType())
 					.indent(DEFAULT_INDENT)
 			);
+            // spotless:on
 		}
 
 		// add nice method for message fields with list types for varargs
@@ -830,6 +835,7 @@
 			// but wrap it in List.of(values) instead, so the simple definitions above don't work here.
 			final String repeatedPrefix;
 			final String repeatedPostfix;
+            // spotless:off
 			if (parentOneOfField != null) {
 				repeatedPrefix = prefix + " values == null ? " + getDefaultValue(field, msgDef, lookupHelper) + " : ";
 				repeatedPostfix = postfix;
@@ -861,6 +867,7 @@
 					.replace("$repeatedPostfix",repeatedPostfix)
 					.indent(DEFAULT_INDENT)
 			);
+            // spotless:on
 		}
 	}
 
@@ -884,6 +891,7 @@
 				generateBuilderMethods(builderMethods, msgDef, field, lookupHelper);
 			}
 		}
+        // spotless:off
 		return """
 			/**
 			 * Builder class for easy creation, ideal for clean code where performance is not critical. In critical performance
@@ -919,6 +927,7 @@
 				.replace("$recordParams",fields.stream().map(Field::nameCamelFirstLower).collect(Collectors.joining(", ")))
 				.replace("$builderMethods", String.join("\n", builderMethods))
 				.indent(DEFAULT_INDENT);
+        // spotless:on
 	}
 
 	/**
@@ -936,899 +945,4 @@
 		}
 	}
 
-=======
-    private static final String HASH_CODE_MANIPULATION =
-            """
-            // Shifts: 30, 27, 16, 20, 5, 18, 10, 24, 30
-            hashCode += hashCode << 30;
-            hashCode ^= hashCode >>> 27;
-            hashCode += hashCode << 16;
-            hashCode ^= hashCode >>> 20;
-            hashCode += hashCode << 5;
-            hashCode ^= hashCode >>> 18;
-            hashCode += hashCode << 10;
-            hashCode ^= hashCode >>> 24;
-            hashCode += hashCode << 30;
-            """
-                    .indent(DEFAULT_INDENT);
-
-    /**
-     * Generating method that assembles all the previously generated pieces together
-     *
-     * @param modelPackage the model package to use for the code generation
-     * @param imports the imports to use for the code generation
-     * @param javaDocComment the java doc comment to use for the code generation
-     * @param deprecated the deprecated annotation to add
-     * @param javaRecordName the name of the class
-     * @param fields the fields to use for the code generation
-     * @param bodyContent the body content to use for the code generation
-     *
-     * @return the generated code
-     */
-    @NonNull
-    private static String generateClass(
-            final String modelPackage,
-            final Set<String> imports,
-            final String javaDocComment,
-            final String deprecated,
-            final String javaRecordName,
-            final List<Field> fields,
-            final String bodyContent,
-            final boolean isComparable) {
-        final String implementsComparable;
-        if (isComparable) {
-            imports.add("java.lang.Comparable");
-            implementsComparable = "implements Comparable<$javaRecordName> ";
-        } else {
-            implementsComparable = "";
-        }
-        // spotless:off
-        return """
-               package $package;
-               $imports
-               import com.hedera.pbj.runtime.Codec;
-               import java.util.function.Consumer;
-               import edu.umd.cs.findbugs.annotations.Nullable;
-               import edu.umd.cs.findbugs.annotations.NonNull;
-               import static java.util.Objects.requireNonNull;
-               
-               $javaDocComment$deprecated
-               public record $javaRecordName(
-               $fields) $implementsComparable{
-               $bodyContent}
-               """
-                .replace("$package", modelPackage)
-                .replace("$imports", imports.isEmpty() ? ""
-                        : imports.stream().collect(Collectors.joining(".*;\nimport ", "\nimport ", ".*;\n")))
-                .replace("$javaDocComment", javaDocComment)
-                .replace("$deprecated", deprecated)
-                .replace("$implementsComparable", implementsComparable)
-                .replace("$javaRecordName", javaRecordName)
-                .replace("$fields", fields.stream().map(field -> "%s%s %s"
-                        .formatted(getFieldAnnotations(field), field.javaFieldType(), field.nameCamelFirstLower()))
-                        .collect(Collectors.joining(",\n")).indent(DEFAULT_INDENT))
-                .replace("$bodyContent", bodyContent);
-        // spotless:on
-    }
-
-    /**
-     * Returns a set of annotations for a given field.
-     *
-     * @param field a field
-     *
-     * @return an empty string, or a string with Java annotations ending with a space
-     */
-    private static String getFieldAnnotations(final Field field) {
-        if (field.repeated()) {
-            return NON_NULL_ANNOTATION + " ";
-        }
-        return switch (field.type()) {
-            case MESSAGE -> "@Nullable ";
-            case BYTES, STRING -> NON_NULL_ANNOTATION + " ";
-            default -> "";
-        };
-    }
-
-    /**
-     * Filter the fields to only include those that are comparable
-     *
-     * @param msgDef The message definition
-     * @param lookupHelper The lookup helper
-     * @param fields The fields to filter
-     *
-     * @return the filtered fields
-     */
-    @NonNull
-    private static List<Field> filterComparableFields(
-            final MessageDefContext msgDef, final ContextualLookupHelper lookupHelper, final List<Field> fields) {
-        final Map<String, Field> fieldByName = fields.stream().collect(toMap(Field::name, f -> f));
-        final List<String> comparableFields = lookupHelper.getComparableFields(msgDef);
-        return comparableFields.stream().map(fieldByName::get).collect(Collectors.toList());
-    }
-
-    /**
-     * Generates the compareTo method
-     *
-     * @param fields the fields to use for the code generation
-     * @param javaRecordName the name of the class
-     * @param destinationSrcDir the destination source directory
-     *
-     * @return the generated code
-     */
-    @NonNull
-    private static String generateCompareTo(
-            final List<Field> fields, final String javaRecordName, final File destinationSrcDir) {
-        // spotless:off
-        String bodyContent =
-                """
-                /**
-                 * Implementation of Comparable interface
-                 */
-                @Override
-                public int compareTo($javaRecordName thatObj) {
-                    if (thatObj == null) {
-                        return 1;
-                    }
-                    int result = 0;
-                """.replace("$javaRecordName", javaRecordName).indent(DEFAULT_INDENT);
-        bodyContent += Common.getFieldsCompareToStatements(fields, "", destinationSrcDir);
-        bodyContent +=
-                """
-                    return result;
-                }
-                """.indent(DEFAULT_INDENT);
-        // spotless:on
-        return bodyContent;
-    }
-
-    /**
-     * Generates the equals method
-     *
-     * @param fields the fields to use for the code generation
-     * @param javaRecordName the name of the class
-     *
-     * @return the generated code
-     */
-    @NonNull
-    private static String generateEquals(final List<Field> fields, final String javaRecordName) {
-        String equalsStatements = "";
-        // Generate a call to private method that iterates through fields
-        // and calculates the hashcode.
-        equalsStatements = Common.getFieldsEqualsStatements(fields, equalsStatements);
-        // spotless:off
-        String bodyContent =
-                """
-                /**
-                * Override the default equals method for
-                */
-                @Override
-                public boolean equals(Object that) {
-                    if (that == null || this.getClass() != that.getClass()) {
-                        return false;
-                    }
-                    $javaRecordName thatObj = ($javaRecordName)that;
-                """.replace("$javaRecordName", javaRecordName).indent(DEFAULT_INDENT);
-        bodyContent += equalsStatements.indent(DEFAULT_INDENT);
-        bodyContent +=
-                """
-                    return true;
-                }""".indent(DEFAULT_INDENT);
-        // spotless:on
-        return bodyContent;
-    }
-
-    /**
-     * Generates the hashCode method
-     *
-     * @param fields the fields to use for the code generation
-     *
-     * @return the generated code
-     */
-    @NonNull
-    private static String generateHashCode(final List<Field> fields) {
-        // Generate a call to private method that iterates through fields and calculates the hashcode
-        final String statements = getFieldsHashCode(fields, "");
-        // spotless:off
-        String bodyContent =
-                """
-                /**
-                 * Override the default hashCode method for
-                 * all other objects to make hashCode
-                 */
-                @Override
-                public int hashCode() {
-                    int result = 1;
-                """.indent(DEFAULT_INDENT);
-        bodyContent += statements;
-        bodyContent +=
-                """
-                    long hashCode = result;
-                $hashCodeManipulation
-                    return (int)hashCode;
-                }
-                """.replace("$hashCodeManipulation", HASH_CODE_MANIPULATION).indent(DEFAULT_INDENT);
-        // spotless:on
-        return bodyContent;
-    }
-
-    /**
-     * Generates a pre-populated constructor for a class.
-     *
-     * @param fields the fields to use for the code generation
-     *
-     * @return the generated code
-     */
-    private static String generateConstructor(
-            final String constructorName,
-            final List<Field> fields,
-            final boolean shouldThrowOnOneOfNull,
-            final MessageDefContext msgDef,
-            final ContextualLookupHelper lookupHelper) {
-        if (fields.isEmpty()) {
-            return "";
-        }
-        // spotless:off
-        return """
-                   /**
-                    * Create a pre-populated $constructorName.
-                    * $constructorParamDocs
-                    */
-                   public $constructorName($constructorParams) {
-               $constructorCode    }
-               """
-                .replace("$constructorParamDocs", fields.stream().map(field ->
-                        "\n     * @param %s %s".formatted(field.nameCamelFirstLower(),
-                        field.comment().replaceAll("\n", "\n     *         %s"
-                                .formatted(" ".repeat(field.nameCamelFirstLower().length()))))
-                ).collect(Collectors.joining(", ")))
-                .replace("$constructorName", constructorName)
-                .replace("$constructorParams", fields.stream().map(field ->
-                        "%s %s".formatted(field.javaFieldType(), field.nameCamelFirstLower())
-                ).collect(Collectors.joining(", ")))
-                .replace("$constructorCode", fields.stream().map(field -> {
-                    StringBuilder sb = new StringBuilder();
-                    if (shouldThrowOnOneOfNull && field instanceof OneOfField) {
-                        sb.append(generateConstructorCodeForField(field)).append('\n');
-                    }
-                    switch (field.type()) {
-                        case BYTES, STRING: {
-                            sb.append("this.$name = $name != null ? $name : $default;"
-                                    .replace("$name", field.nameCamelFirstLower())
-                                    .replace("$default", getDefaultValue(field, msgDef, lookupHelper))
-                            );
-                            break;
-                        }
-                        case MAP: {
-                            sb.append("this.$name = PbjMap.of($name);"
-                                    .replace("$name", field.nameCamelFirstLower())
-                            );
-                            break;
-                        }
-                        default:
-                            if (field.repeated()) {
-                                sb.append(
-                                        "this.$name = $name == null ? Collections.emptyList() : $name;"
-                                                .replace("$name", field.nameCamelFirstLower()));
-                            } else {
-                                sb.append("this.$name = $name;".replace("$name", field.nameCamelFirstLower()));
-                            }
-                            break;
-                    }
-                    return sb.toString();
-                }).collect(Collectors.joining("\n")).indent(DEFAULT_INDENT * 2));
-        // spotless:on
-    }
-
-    /**
-     * Generates the constructor code for the class
-     *
-     * @param f the field to use for the code generation
-     *
-     * @return the generated code
-     */
-    private static String generateConstructorCodeForField(final Field f) {
-        // spotless:off
-        final StringBuilder sb = new StringBuilder(
-                """
-                if ($fieldName == null) {
-                    throw new NullPointerException("Parameter '$fieldName' must be supplied and can not be null");
-                }""".replace("$fieldName", f.nameCamelFirstLower()));
-        if (f instanceof final OneOfField oof) {
-            for (final Field subField : oof.fields()) {
-                if (subField.optionalValueType()) {
-                    sb.append("""
-                              
-                              // handle special case where protobuf does not have destination between a OneOf with optional
-                              // value of empty vs an unset OneOf.
-                              if ($fieldName.kind() == $fieldUpperNameOneOfType.$subFieldNameUpper && $fieldName.value() == null) {
-                                  $fieldName = new $className<>($fieldUpperNameOneOfType.UNSET, null);
-                              }"""
-                            .replace("$className", oof.className())
-                            .replace("$fieldName", f.nameCamelFirstLower())
-                            .replace("$fieldUpperName", f.nameCamelFirstUpper())
-                            .replace("$subFieldNameUpper", camelToUpperSnake(subField.name()))
-                    );
-                }
-            }
-        }
-        // spotless:on
-        return sb.toString().indent(DEFAULT_INDENT);
-    }
-
-    /**
-     * Generates codec fields for the calss
-     *
-     * @param msgDef the message definition
-     * @param lookupHelper the lookup helper
-     * @param javaRecordName the name of the class
-     *
-     * @return the generated code
-     */
-    @NonNull
-    private static String generateCodecFields(
-            final MessageDefContext msgDef, final ContextualLookupHelper lookupHelper, final String javaRecordName) {
-        // spotless:off
-        return """
-               /** Protobuf codec for reading and writing in protobuf format */
-               public static final Codec<$modelClass> PROTOBUF = new $qualifiedCodecClass();
-               /** JSON codec for reading and writing in JSON format */
-               public static final JsonCodec<$modelClass> JSON = new $qualifiedJsonCodecClass();
-               
-               /** Default instance with all fields set to default values */
-               public static final $modelClass DEFAULT = newBuilder().build();
-               """
-                .replace("$modelClass", javaRecordName)
-                .replace("$qualifiedCodecClass", lookupHelper.getFullyQualifiedMessageClassname(FileType.CODEC, msgDef))
-                .replace("$qualifiedJsonCodecClass",
-                        lookupHelper.getFullyQualifiedMessageClassname(FileType.JSON_CODEC, msgDef))
-                .indent(DEFAULT_INDENT);
-        // spotless:on
-    }
-
-    /**
-     * Generates accessor fields for the class
-     *
-     * @param item message element context provided by the parser
-     * @param fields the fields to use for the code generation
-     * @param imports the imports to use for the code generation
-     * @param hasMethods the has methods to use for the code generation
-     */
-    private static void generateCodeForField(
-            final ContextualLookupHelper lookupHelper,
-            final Protobuf3Parser.MessageElementContext item,
-            final List<Field> fields,
-            final Set<String> imports,
-            final List<String> hasMethods) {
-        final SingleField field = new SingleField(item.field(), lookupHelper);
-        fields.add(field);
-        field.addAllNeededImports(imports, true, false, false);
-        // Note that repeated fields default to empty list, so technically they always have a non-null value,
-        // and therefore the additional convenience methods, especially when they throw an NPE, don't make sense.
-        // spotless:off
-        if (field.type() == FieldType.MESSAGE && !field.repeated()) {
-            hasMethods.add(
-                    """
-                    /**
-                     * Convenience method to check if the $fieldName has a value
-                     *
-                     * @return true of the $fieldName has a value
-                     */
-                    public boolean has$fieldNameUpperFirst() {
-                     return $fieldName != null;
-                    }
-
-                    /**
-                     * Gets the value for $fieldName if it has a value, or else returns the default
-                     * value for the type.
-                     *
-                     * @param defaultValue the default value to return if $fieldName is null
-                     * @return the value for $fieldName if it has a value, or else returns the default value
-                     */
-                    public $javaFieldType $fieldNameOrElse(@NonNull final $javaFieldType defaultValue) {
-                     return has$fieldNameUpperFirst() ? $fieldName : defaultValue;
-                    }
-
-                    /**
-                     * Gets the value for $fieldName if it has a value, or else throws an NPE.
-                     * value for the type.
-                     *
-                     * @return the value for $fieldName if it has a value
-                     * @throws NullPointerException if $fieldName is null
-                     */
-                    public @NonNull $javaFieldType $fieldNameOrThrow() {
-                     return requireNonNull($fieldName, "Field $fieldName is null");
-                    }
-
-                    /**
-                     * Executes the supplied {@link Consumer} if, and only if, the $fieldName has a value
-                     *
-                     * @param ifPresent the {@link Consumer} to execute
-                     */
-                    public void if$fieldNameUpperFirst(@NonNull final Consumer<$javaFieldType> ifPresent) {
-                     if (has$fieldNameUpperFirst()) {
-                         ifPresent.accept($fieldName);
-                     }
-                    }
-                    """
-                    .replace("$fieldNameUpperFirst", field.nameCamelFirstUpper())
-                    .replace("$javaFieldType", field.javaFieldType())
-                    .replace("$fieldName", field.nameCamelFirstLower())
-                    .indent(DEFAULT_INDENT));
-        }
-        // spotless:on
-    }
-
-    /**
-     * Generates the code related to the oneof field
-     *
-     * @param lookupHelper the lookup helper
-     * @param item message element context provided by the parser
-     * @param javaRecordName the name of the class
-     * @param imports the imports to use for the code generation
-     * @param oneofEnums the oneof enums to use for the code generation
-     * @param fields the fields to use for the code generation
-     *
-     * @return the generated code
-     */
-    private static List<String> generateCodeForOneOf(
-            final ContextualLookupHelper lookupHelper,
-            final Protobuf3Parser.MessageElementContext item,
-            final String javaRecordName,
-            final Set<String> imports,
-            final List<String> oneofEnums,
-            final List<Field> fields) {
-        final List<String> oneofGetters = new ArrayList<>();
-        final var oneOfField = new OneOfField(item.oneof(), javaRecordName, lookupHelper);
-        final var enumName = oneOfField.nameCamelFirstUpper() + "OneOfType";
-        final int maxIndex = oneOfField.fields().getLast().fieldNumber();
-        final Map<Integer, EnumValue> enumValues = new HashMap<>();
-        // spotless:off
-        for (final var field : oneOfField.fields()) {
-            final String javaFieldType = javaPrimitiveToObjectType(field.javaFieldType());
-            final String enumComment = cleanDocStr(field.comment())
-                    .replaceAll("[\t\s]*/\\*\\*", "") // remove doc start indenting
-                    .replaceAll("\n[\t\s]+\\*", "\n") // remove doc indenting
-                    .replaceAll("/\\*\\*", "") //  remove doc start
-                    .replaceAll("\\*\\*/", ""); //  remove doc end
-            enumValues.put(field.fieldNumber(), new EnumValue(field.name(), field.deprecated(), enumComment));
-            // generate getters for one ofs
-            oneofGetters.add(
-                    """
-                    /**
-                     * Direct typed getter for one of field $fieldName.
-                     *
-                     * @return one of value or null if one of is not set or a different one of value
-                     */
-                    public @Nullable $javaFieldType $fieldName() {
-                       return $oneOfField.kind() == $enumName.$enumValue ? ($javaFieldType)$oneOfField.value() : null;
-                    }
-
-                    /**
-                     * Convenience method to check if the $oneOfField has a one-of with type $enumValue
-                     *
-                     * @return true of the one of kind is $enumValue
-                     */
-                    public boolean has$fieldNameUpperFirst() {
-                       return $oneOfField.kind() == $enumName.$enumValue;
-                    }
-
-                    /**
-                     * Gets the value for $fieldName if it has a value, or else returns the default
-                     * value for the type.
-                     *
-                     * @param defaultValue the default value to return if $fieldName is null
-                     * @return the value for $fieldName if it has a value, or else returns the default value
-                     */
-                    public $javaFieldType $fieldNameOrElse(@NonNull final $javaFieldType defaultValue) {
-                       return has$fieldNameUpperFirst() ? $fieldName() : defaultValue;
-                    }
-
-                    /**
-                     * Gets the value for $fieldName if it was set, or throws a NullPointerException if it was not set.
-                     *
-                     * @return the value for $fieldName if it has a value
-                     * @throws NullPointerException if $fieldName is null
-                     */
-                    public @NonNull $javaFieldType $fieldNameOrThrow() {
-                       return requireNonNull($fieldName(), "Field $fieldName is null");
-                    }
-                    """
-                    .replace("$fieldNameUpperFirst", field.nameCamelFirstUpper())
-                    .replace("$fieldName", field.nameCamelFirstLower())
-                    .replace("$javaFieldType", javaFieldType)
-                    .replace("$oneOfField", oneOfField.nameCamelFirstLower())
-                    .replace("$enumName", enumName)
-                    .replace("$enumValue", camelToUpperSnake(field.name()))
-                    .indent(DEFAULT_INDENT)
-            );
-            if (field.type() == FieldType.MESSAGE) {
-                field.addAllNeededImports(imports, true, false, false);
-            }
-        }
-        // spotless:on
-        final String enumComment =
-                """
-                /**
-                 * Enum for the type of "%s" oneof value
-                 */"""
-                        .formatted(oneOfField.name());
-        final String enumString = createEnum(enumComment, "", enumName, maxIndex, enumValues, true)
-                .indent(DEFAULT_INDENT * 2);
-        oneofEnums.add(enumString);
-        fields.add(oneOfField);
-        imports.add("com.hedera.pbj.runtime");
-        return oneofGetters;
-    }
-
-    @NonNull
-    private static String genrateBuilderFactoryMethods(String bodyContent, final List<Field> fields) {
-        // spotless:off
-        bodyContent +=
-                """
-                /**
-                 * Return a builder for building a copy of this model object. It will be pre-populated with all the data from this
-                 * model object.
-                 *
-                 * @return a pre-populated builder
-                 */
-                public Builder copyBuilder() {
-                    return new Builder(%s);
-                }
-                
-                /**
-                 * Return a new builder for building a model object. This is just a shortcut for <code>new Model.Builder()</code>.
-                 *
-                 * @return a new builder
-                 */
-                public static Builder newBuilder() {
-                    return new Builder();
-                }
-                """
-                .formatted(fields.stream().map(Field::nameCamelFirstLower).collect(Collectors.joining(", ")))
-                .indent(DEFAULT_INDENT);
-        // spotless:on
-        return bodyContent;
-    }
-
-    private static void generateBuilderMethods(
-            final List<String> builderMethods,
-            final MessageDefContext msgDef,
-            final Field field,
-            final ContextualLookupHelper lookupHelper) {
-        final String prefix, postfix, fieldToSet;
-        final String fieldAnnotations = getFieldAnnotations(field);
-        final OneOfField parentOneOfField = field.parent();
-        final String fieldName = field.nameCamelFirstLower();
-        if (parentOneOfField != null) {
-            final String oneOfEnumValue =
-                    "%s.%s".formatted(parentOneOfField.getEnumClassRef(), camelToUpperSnake(field.name()));
-            prefix = "%s%s,".formatted(" new %s<>(".formatted(parentOneOfField.className()), oneOfEnumValue);
-            postfix = ")";
-            fieldToSet = parentOneOfField.nameCamelFirstLower();
-        } else if (fieldAnnotations.contains(NON_NULL_ANNOTATION)) {
-            prefix = "";
-            postfix = " != null ? %s : %s".formatted(fieldName, getDefaultValue(field, msgDef, lookupHelper));
-            fieldToSet = fieldName;
-        } else {
-            prefix = "";
-            postfix = "";
-            fieldToSet = fieldName;
-        }
-        // spotless:off
-        builderMethods.add(
-                """
-                /**
-                 * $fieldDoc
-                 *
-                 * @param $fieldName value to set
-                 * @return builder to continue building with
-                 */
-                public Builder $fieldName($fieldAnnotations$fieldType $fieldName) {
-                    this.$fieldToSet = $prefix$fieldName$postfix;
-                    return this;
-                }"""
-                .replace("$fieldDoc", field.comment()
-                        .replaceAll("\n", "\n * "))
-                .replace("$fieldName", fieldName)
-                .replace("$fieldToSet", fieldToSet)
-                .replace("$prefix", prefix)
-                .replace("$postfix", postfix)
-                .replace("$fieldAnnotations", fieldAnnotations)
-                .replace("$fieldType", field.javaFieldType())
-                .indent(DEFAULT_INDENT)
-        );
-        // add nice method for simple message fields so can just set using un-built builder
-        if (field.type() == Field.FieldType.MESSAGE && !field.optionalValueType() && !field.repeated()) {
-            builderMethods.add(
-                    """
-                    /**
-                     * $fieldDoc
-                     *
-                     * @param builder A pre-populated builder
-                     * @return builder to continue building with
-                     */
-                    public Builder $fieldName($messageClass.Builder builder) {
-                        this.$fieldToSet =$prefix builder.build() $postfix;
-                        return this;
-                    }"""
-                    .replace("$messageClass", field.messageType())
-                    .replace("$fieldDoc", field.comment()
-                            .replaceAll("\n", "\n * "))
-                    .replace("$fieldName", fieldName)
-                    .replace("$fieldToSet", fieldToSet)
-                    .replace("$prefix", prefix)
-                    .replace("$postfix", postfix)
-                    .replace("$fieldType", field.javaFieldType())
-                    .indent(DEFAULT_INDENT)
-            );
-            // spotless:on
-        }
-
-        // add nice method for message fields with list types for varargs
-        if (field.repeated()) {
-            // Need to re-define the prefix and postfix for repeated fields because they don't use `values` directly
-            // but wrap it in List.of(values) instead, so the simple definitions above don't work here.
-            final String repeatedPrefix;
-            final String repeatedPostfix;
-            // spotless:off
-            if (parentOneOfField != null) {
-                repeatedPrefix = "%s values == null ? %s : "
-                        .formatted(prefix, getDefaultValue(field, msgDef, lookupHelper));
-                repeatedPostfix = postfix;
-            } else if (fieldAnnotations.contains(NON_NULL_ANNOTATION)) {
-                repeatedPrefix = "values == null ? %s : "
-                        .formatted(getDefaultValue(field, msgDef, lookupHelper));
-                repeatedPostfix = "";
-            } else {
-                repeatedPrefix = prefix;
-                repeatedPostfix = postfix;
-            }
-            builderMethods.add(
-                    """
-                    /**
-                     * $fieldDoc
-                     *
-                     * @param values varargs value to be built into a list
-                     * @return builder to continue building with
-                     */
-                    public Builder $fieldName($baseType ... values) {
-                        this.$fieldToSet = $repeatedPrefix List.of(values) $repeatedPostfix;
-                        return this;
-                    }"""
-                    .replace("$baseType",
-                            field.javaFieldType().substring("List<".length(), field.javaFieldType().length() - 1))
-                    .replace("$fieldDoc", field.comment()
-                            .replaceAll("\n", "\n * "))
-                    .replace("$fieldName", fieldName)
-                    .replace("$fieldToSet", fieldToSet)
-                    .replace("$fieldType", field.javaFieldType())
-                    .replace("$repeatedPrefix", repeatedPrefix)
-                    .replace("$repeatedPostfix", repeatedPostfix)
-                    .indent(DEFAULT_INDENT)
-            );
-            // spotless:on
-        }
-    }
-
-    /**
-     * Generates the builder for the class
-     *
-     * @param msgDef the message definition
-     * @param fields the fields to use for the code generation
-     * @param lookupHelper the lookup helper
-     *
-     * @return the generated code
-     */
-    private static String generateBuilder(
-            final MessageDefContext msgDef, final List<Field> fields, final ContextualLookupHelper lookupHelper) {
-        final String javaRecordName = msgDef.messageName().getText();
-        final List<String> builderMethods = new ArrayList<>();
-        for (final Field field : fields) {
-            if (field.type() == Field.FieldType.ONE_OF) {
-                final OneOfField oneOfField = (OneOfField) field;
-                for (final Field subField : oneOfField.fields()) {
-                    generateBuilderMethods(builderMethods, msgDef, subField, lookupHelper);
-                }
-            } else {
-                generateBuilderMethods(builderMethods, msgDef, field, lookupHelper);
-            }
-        }
-        // spotless:off
-        return """
-               /**
-                * Builder class for easy creation, ideal for clean code where performance is not critical. In critical performance
-                * paths use the constructor directly.
-                */
-               public static final class Builder {
-                   $fields;
-               
-                   /**
-                    * Create an empty builder
-                    */
-                   public Builder() {}
-               
-               $prePopulatedBuilder
-                   /**
-                    * Build a new model record with data set on builder
-                    *
-                    * @return new model record with data set
-                    */
-                   public $javaRecordName build() {
-                       return new $javaRecordName($recordParams);
-                   }
-               
-               $builderMethods}"""
-                .replace("$fields", fields.stream().map(field -> "%sprivate %s %s = %s"
-                        .formatted(getFieldAnnotations(field), field.javaFieldType(), field.nameCamelFirstLower(),
-                                getDefaultValue(field, msgDef, lookupHelper)))
-                .collect(Collectors.joining(";\n    ")))
-                .replace("$prePopulatedBuilder", generateConstructor("Builder", fields, false, msgDef, lookupHelper))
-                .replace("$javaRecordName", javaRecordName)
-                .replace("$recordParams",
-                        fields.stream().map(Field::nameCamelFirstLower).collect(Collectors.joining(", ")))
-                .replace("$builderMethods", String.join("\n", builderMethods))
-                .indent(DEFAULT_INDENT);
-        // spotless:on
-    }
-
-    /**
-     * Gets the default value for the field
-     *
-     * @param field the field to use for the code generation
-     * @param msgDef the message definition
-     * @param lookupHelper the lookup helper
-     *
-     * @return the generated code
-     */
-    private static String getDefaultValue(
-            final Field field, final MessageDefContext msgDef, final ContextualLookupHelper lookupHelper) {
-        if (field.type() == Field.FieldType.ONE_OF) {
-            return lookupHelper.getFullyQualifiedMessageClassname(FileType.CODEC, msgDef) + "." + field.javaDefault();
-        } else {
-            return field.javaDefault();
-        }
-    }
-
-    /**
-     * {@inheritDoc}
-     *
-     * <p>Generates a new model object, as a Java Record type.
-     */
-    public void generate(
-            final MessageDefContext msgDef,
-            final File destinationSrcDir,
-            final File destinationTestSrcDir,
-            final ContextualLookupHelper lookupHelper)
-            throws IOException {
-
-        // The javaRecordName will be something like "AccountID".
-        final var javaRecordName = lookupHelper.getUnqualifiedClassForMessage(FileType.MODEL, msgDef);
-        // The modelPackage is the Java package to put the model class into.
-        final String modelPackage = lookupHelper.getPackageForMessage(FileType.MODEL, msgDef);
-        // The File to write the sources that we generate into
-        final File javaFile = getJavaFile(destinationSrcDir, modelPackage, javaRecordName);
-        // The Javadoc "@Deprecated" tag, which is set if the protobuf schema says the field is deprecated
-        String deprecated = "";
-        // The list of fields, as defined in the protobuf schema
-        final List<Field> fields = new ArrayList<>();
-        // The generated Java code for an enum field if OneOf is used
-        final List<String> oneofEnums = new ArrayList<>();
-        // The generated Java code for getters if OneOf is used
-        final List<String> oneofGetters = new ArrayList<>();
-        // The generated Java code for has methods for normal fields
-        final List<String> hasMethods = new ArrayList<>();
-        // The generated Java import statements. We'll build this up as we go.
-        final Set<String> imports = new TreeSet<>();
-        imports.add("com.hedera.pbj.runtime");
-        imports.add("com.hedera.pbj.runtime.io");
-        imports.add("com.hedera.pbj.runtime.io.buffer");
-        imports.add("com.hedera.pbj.runtime.io.stream");
-        imports.add("edu.umd.cs.findbugs.annotations");
-
-        // Iterate over all the items in the protobuf schema
-        for (final var item : msgDef.messageBody().messageElement()) {
-            if (item.messageDef() != null) { // process sub messages
-                generate(item.messageDef(), destinationSrcDir, destinationTestSrcDir, lookupHelper);
-            } else if (item.oneof() != null) { // process one ofs
-                oneofGetters.addAll(
-                        generateCodeForOneOf(lookupHelper, item, javaRecordName, imports, oneofEnums, fields));
-            } else if (item.mapField() != null) { // process map fields
-                final MapField field = new MapField(item.mapField(), lookupHelper);
-                fields.add(field);
-                field.addAllNeededImports(imports, true, false, false);
-            } else if (item.field() != null && item.field().fieldName() != null) {
-                generateCodeForField(lookupHelper, item, fields, imports, hasMethods);
-            } else if (item.optionStatement() != null) {
-                if ("deprecated".equals(item.optionStatement().optionName().getText())) {
-                    deprecated = "@Deprecated ";
-                } else {
-                    System.err.printf(
-                            "Unhandled Option: %s%n", item.optionStatement().getText());
-                }
-            } else if (item.reserved() == null) { // ignore reserved and warn about anything else
-                System.err.printf("ModelGenerator Warning - Unknown element: %s -- %s%n", item, item.getText());
-            }
-        }
-
-        // process field java doc and insert into record java doc
-
-        // The javadoc comment to use for the model class, which comes **directly** from the protobuf schema,
-        // but is cleaned up and formatted for use in JavaDoc.
-        final String docComment =
-                (msgDef.docComment() == null || msgDef.docComment().getText().isBlank())
-                        ? javaRecordName
-                        : cleanJavaDocComment(msgDef.docComment().getText());
-        String javaDocComment = "/**\n * " + docComment.replaceAll("\n", "\n * ");
-        if (fields.isEmpty()) {
-            javaDocComment += "\n */";
-        } else {
-            // spotless:off
-            javaDocComment += "\n *";
-            for (final var field : fields) {
-                final int nameLength = field.nameCamelFirstLower().length();
-                final String indentedComment = field.comment()
-                        .replaceAll("\n", "\n *         %s".formatted(" ".repeat(nameLength)));
-                javaDocComment += "\n * @param %s %s".formatted(field.nameCamelFirstLower(), indentedComment);
-            }
-            javaDocComment += "\n */";
-            // spotless:on
-        }
-
-        // === Build Body Content
-        String bodyContent = "";
-
-        // static codec and default instance
-        bodyContent += generateCodecFields(msgDef, lookupHelper, javaRecordName);
-        bodyContent += "\n";
-
-        // constructor
-        bodyContent += generateConstructor(javaRecordName, fields, true, msgDef, lookupHelper);
-        bodyContent += "\n";
-
-        bodyContent += generateHashCode(fields);
-        bodyContent += "\n";
-
-        bodyContent += generateEquals(fields, javaRecordName);
-
-        final List<Field> comparableFields = filterComparableFields(msgDef, lookupHelper, fields);
-        final boolean hasComparableFields = !comparableFields.isEmpty();
-        if (hasComparableFields) {
-            bodyContent += generateCompareTo(comparableFields, javaRecordName, destinationSrcDir);
-        }
-
-        // Has methods
-        bodyContent += String.join("\n", hasMethods);
-        bodyContent += "\n";
-
-        // oneof getters
-        bodyContent += String.join("\n    ", oneofGetters);
-        bodyContent += "\n";
-
-        // builder copy & new builder methods
-        bodyContent = genrateBuilderFactoryMethods(bodyContent, fields);
-        bodyContent += "\n";
-
-        // generate builder
-        bodyContent += generateBuilder(msgDef, fields, lookupHelper);
-        if (!oneofEnums.isEmpty()) {
-            bodyContent += "\n";
-        }
-
-        // oneof enums
-        bodyContent += String.join("\n    ", oneofEnums);
-
-        // === Build file
-        try (final FileWriter javaWriter = new FileWriter(javaFile)) {
-            javaWriter.write(generateClass(
-                    modelPackage,
-                    imports,
-                    javaDocComment,
-                    deprecated,
-                    javaRecordName,
-                    fields,
-                    bodyContent,
-                    hasComparableFields));
-        }
-    }
->>>>>>> 381ac5b6
 }