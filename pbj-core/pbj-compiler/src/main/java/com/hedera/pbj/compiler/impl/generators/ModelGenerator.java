--- conflicted
+++ resolved
@@ -56,171 +56,8 @@
             hashCode += hashCode << 10;
             hashCode ^= hashCode >>> 24;
             hashCode += hashCode << 30;
-<<<<<<< HEAD
-		""".indent(DEFAULT_INDENT*2);
-
-	/**
-	 * {@inheritDoc}
-	 *
-	 * <p>Generates a new model object, as a Java Record type.
-	 */
-	public void generate(final MessageDefContext msgDef,
-                         final File destinationSrcDir,
-                         final File destinationTestSrcDir, final ContextualLookupHelper lookupHelper) throws IOException {
-
-
-		// The javaRecordName will be something like "AccountID".
-		final var javaRecordName = lookupHelper.getUnqualifiedClassForMessage(FileType.MODEL, msgDef);
-		// The modelPackage is the Java package to put the model class into.
-		final String modelPackage = lookupHelper.getPackageForMessage(FileType.MODEL, msgDef);
-		// The File to write the sources that we generate into
-		final File javaFile = getJavaFile(destinationSrcDir, modelPackage, javaRecordName);
-		// The Javadoc "@Deprecated" tag, which is set if the protobuf schema says the field is deprecated
-		String deprecated = "";
-		// The list of fields, as defined in the protobuf schema & precomputed fields
-		final List<Field> fields = new ArrayList<>();
-		// The list of fields, as defined in the protobuf schema
-        // The generated Java code for an enum field if OneOf is used
-		final List<String> oneofEnums = new ArrayList<>();
-		// The generated Java code for getters if OneOf is used
-		final List<String> oneofGetters = new ArrayList<>();
-		// The generated Java code for has methods for normal fields
-		final List<String> hasMethods = new ArrayList<>();
-		// The generated Java import statements. We'll build this up as we go.
-		final Set<String> imports = new TreeSet<>();
-		imports.add("com.hedera.pbj.runtime");
-		imports.add("com.hedera.pbj.runtime.io");
-		imports.add("com.hedera.pbj.runtime.io.buffer");
-		imports.add("com.hedera.pbj.runtime.io.stream");
-		imports.add("edu.umd.cs.findbugs.annotations");
-		imports.add("static "+modelPackage+".schema."+javaRecordName+"Schema");
-
-		// Iterate over all the items in the protobuf schema
-		for (final var item : msgDef.messageBody().messageElement()) {
-			if (item.messageDef() != null) { // process sub messages
-				generate(item.messageDef(), destinationSrcDir, destinationTestSrcDir, lookupHelper);
-			} else if (item.oneof() != null) { // process one ofs
-				oneofGetters.addAll(generateCodeForOneOf(lookupHelper, item, javaRecordName, imports, oneofEnums, fields));
-			} else if (item.mapField() != null) { // process map fields
-				final MapField field = new MapField(item.mapField(), lookupHelper);
-				fields.add(field);
-				field.addAllNeededImports(imports, true, false, false);
-			} else if (item.field() != null && item.field().fieldName() != null) {
-				generateCodeForField(lookupHelper, item, fields, imports, hasMethods);
-			} else if (item.optionStatement() != null){
-				if ("deprecated".equals(item.optionStatement().optionName().getText())) {
-					deprecated = "@Deprecated ";
-				} else {
-					System.err.println("Unhandled Option: "+item.optionStatement().getText());
-				}
-			} else if (item.reserved() == null){ // ignore reserved and warn about anything else
-				System.err.println("ModelGenerator Warning - Unknown element: "+item+" -- "+item.getText());
-			}
-		}
-
-		// collect all non precomputed fields
-        final List<Field> fieldsNoPrecomputed = new ArrayList<>(fields);
-
-		// add precomputed fields to fields
-		fields.add(new SingleField(false, FieldType.FIXED32, -1,
-				"$hashCode", null, null,
-				null, null, "Computed hash code, manual input ignored.", false, null));
-		fields.add(new SingleField(false, FieldType.FIXED32, -1,
-				"$protobufEncodedSize", null, null,
-				null, null, "Computed protobuf encoded size, manual input ignored.", false, null));
-
-		// The javadoc comment to use for the model class, which comes **directly** from the protobuf schema,
-		// but is cleaned up and formatted for use in JavaDoc.
-		String docComment = (msgDef.docComment() == null || msgDef.docComment().getText().isBlank())
-				? javaRecordName :
-				cleanJavaDocComment(msgDef.docComment().getText());
-		if (docComment.endsWith("\n")) {
-			docComment = docComment.substring(0, docComment.length() - 1);
-		}
-		final String javaDocComment = "/**\n * " + docComment.replaceAll("\n", "\n * ") + "\n */";
-
-		// === Build Body Content
-		String bodyContent = "";
-
-		// static codec and default instance
-		bodyContent +=
-				generateCodecFields(msgDef, lookupHelper, javaRecordName);
-		bodyContent += "\n";
-
-		// add class fields
-		bodyContent += fields.stream().map(field -> {
-			String fieldPrefix = field.fieldNumber() != -1 ? "Field " : "";
-			String fieldComment = field.comment();
-			if (fieldComment.contains("\n")) {
-				fieldComment = "/**\n * " + fieldPrefix + fieldComment.replaceAll("\n", "\n * ") + "\n */\n";
-			} else {
-				fieldComment = "/** " + fieldPrefix + fieldComment + " */\n";
-			}
-			return fieldComment
-					+ "private "
-					+ (field.fieldNumber() != -1 ? "final " : "")
-					+ getFieldAnnotations(field)
-					+ field.javaFieldType() + " " + field.nameCamelFirstLower()
-					+ (field.fieldNumber() == -1 ? " = -1" : "")
-					+ ";";
-		}).collect(Collectors.joining("\n")).indent(DEFAULT_INDENT);
-		bodyContent += "\n";
-
-		// constructor
-		bodyContent += generateConstructor(javaRecordName, fields, fieldsNoPrecomputed, true, msgDef, lookupHelper);
-		bodyContent += "\n";
-
-		// record style getters
-		bodyContent += generateRecordStyleGetters(fieldsNoPrecomputed);
-		bodyContent += "\n";
-
-		// protobuf size method
-		bodyContent += LazyGetProtobufSizeMethodGenerator.generateLazyGetProtobufSize(fieldsNoPrecomputed);
-		bodyContent += "\n";
-
-		// hashCode method
-		bodyContent += generateHashCode(fieldsNoPrecomputed);
-		bodyContent += "\n";
-
-		// equals method
-		bodyContent += generateEquals(fieldsNoPrecomputed, javaRecordName);
-
-		final List<Field> comparableFields = filterComparableFields(msgDef, lookupHelper, fields);
-		final boolean hasComparableFields = !comparableFields.isEmpty();
-		if (hasComparableFields) {
-			bodyContent += generateCompareTo(comparableFields, javaRecordName, destinationSrcDir);
-		}
-
-		// Has methods
-		bodyContent += String.join("\n", hasMethods);
-		bodyContent += "\n";
-
-		// oneof getters
-		bodyContent += String.join("\n    ", oneofGetters);
-		bodyContent += "\n";
-
-		// builder copy & new builder methods
-		bodyContent = genrateBuilderFactoryMethods(bodyContent, fieldsNoPrecomputed);
-		bodyContent += "\n";
-
-		// generate builder
-		bodyContent += generateBuilder(msgDef, fieldsNoPrecomputed, lookupHelper);
-        if (!oneofEnums.isEmpty()) bodyContent += "\n";
-
-		// oneof enums
-		bodyContent += String.join("\n    ", oneofEnums);
-
-		// === Build file
-		try (final FileWriter javaWriter = new FileWriter(javaFile)) {
-			javaWriter.write(
-					generateClass(modelPackage, imports, javaDocComment, deprecated, javaRecordName, bodyContent, hasComparableFields)
-			);
-		}
-	}
-=======
         """
                     .indent(DEFAULT_INDENT * 2);
->>>>>>> cdb221f9
 
     /**
      * {@inheritDoc}
@@ -439,22 +276,6 @@
         }
         // spotless:off
         return """
-<<<<<<< HEAD
-               package $package;
-               $imports
-               import com.hedera.pbj.runtime.Codec;
-               import java.util.function.Consumer;
-               import edu.umd.cs.findbugs.annotations.Nullable;
-               import edu.umd.cs.findbugs.annotations.NonNull;
-               import static java.util.Objects.requireNonNull;
-				import static com.hedera.pbj.runtime.ProtoWriterTools.*;
-				import static com.hedera.pbj.runtime.ProtoConstants.*;
-               
-               $javaDocComment$deprecated
-				public final class $javaRecordName $implementsComparable{
-               $bodyContent}
-               """
-=======
                 package $package;
                 $imports
                 import com.hedera.pbj.runtime.Codec;
@@ -469,7 +290,6 @@
                 public final class $javaRecordName $implementsComparable{
                 $bodyContent}
                 """
->>>>>>> cdb221f9
                 .replace("$package", modelPackage)
                 .replace(
                         "$imports",
@@ -483,27 +303,6 @@
                 .replace("$bodyContent", bodyContent);
         // spotless:on
     }
-
-	private static String generateRecordStyleGetters(final List<Field> fields) {
-		return fields.stream().map(field -> {
-			String fieldComment = field.comment();
-			String fieldCommentLowerFirst = fieldComment.substring(0, 1).toLowerCase() + fieldComment.substring(1);
-            return """
-					/**
-					 * Get field $fieldCommentLowerFirst
-					 *
-					 * @return the value of the $fieldName field
-					 */
-					public $fieldType $fieldName() {
-						return $fieldName;
-					}
-					"""
-					.replace("$fieldCommentLowerFirst", fieldCommentLowerFirst)
-					.replace("$fieldName", field.nameCamelFirstLower())
-					.replace("$fieldType", field.javaFieldType())
-					.indent(DEFAULT_INDENT);
-		}).collect(Collectors.joining("\n"));
-	}
 
     /**
      * Generating method that generates getters for the record style accessors. Needed now we use class not record.
@@ -565,22 +364,12 @@
         return comparableFields.stream().map(fieldByName::get).collect(Collectors.toList());
     }
 
-<<<<<<< HEAD
-	/**
-	 * Generates the compareTo method
-	 *
-	 * @param fields                the fields to use for the code generation
-	 * @param javaRecordName        the name of the class
-	 * @param destinationSrcDir    the destination source directory
-     *
-=======
     /**
      * Generates the compareTo method
      *
      * @param fields                the fields to use for the code generation
      * @param javaRecordName        the name of the class
      * @param destinationSrcDir    the destination source directory
->>>>>>> cdb221f9
      * @return the generated code
      */
     @NonNull
@@ -646,21 +435,6 @@
         return bodyContent;
     }
 
-	public static void main(String[] args) {
-
-		long hashCode = -1;
-		// Shifts: 30, 27, 16, 20, 5, 18, 10, 24, 30
-		hashCode += hashCode << 30;
-		hashCode ^= hashCode >>> 27;
-		hashCode += hashCode << 16;
-		hashCode ^= hashCode >>> 20;
-		hashCode += hashCode << 5;
-		hashCode ^= hashCode >>> 18;
-		hashCode += hashCode << 10;
-		hashCode ^= hashCode >>> 24;
-		hashCode += hashCode << 30;
-		System.out.println("hashCode = " + hashCode);
-	}
     /**
      * Generates the hashCode method
      *
@@ -674,34 +448,6 @@
         final String statements = getFieldsHashCode(fields, "");
         // spotless:off
         String bodyContent =
-<<<<<<< HEAD
-                """
-                /**
-			* Override the default hashCode method for to make hashCode better distributed and follows protobuf rules
-			* for default values. This is important for backward compatibility. This also lazy computes and caches the
-			* hashCode for future calls. It is designed to be thread safe.
-			*/
-			@Override
-			public int hashCode() {
-				// The $hashCode field is subject to a benign data race, making it crucial to ensure that any
-				// observable result of the calculation in this method stays correct under any possible read of this
-				// field. Necessary restrictions to allow this to be correct without explicit memory fences or similar
-				// concurrency primitives is that we can ever only write to this field for a given Model object
-				// instance, and that the computation is idempotent and derived from immutable state.
-				// This is the same trick used in java.lang.String.hashCode() to avoid synchronization.
-			
-			    if($hashCode == -1) {
-				    int result = 1;
-			""".indent(DEFAULT_INDENT);
-        bodyContent += statements;
-		bodyContent +=
-			"""
-				    long hashCode = result;
-			$hashCodeManipulation
-					$hashCode = (int)hashCode;
-				}
-				return $hashCode;
-=======
             """
             /**
             * Override the default hashCode method for to make hashCode better distributed and follows protobuf rules
@@ -728,7 +474,6 @@
                     long hashCode = result;
             $hashCodeManipulation
                     $hashCode = (int)hashCode;
->>>>>>> cdb221f9
                 }
                 return $hashCode;
             }
@@ -746,11 +491,7 @@
     private static String generateConstructor(
             final String constructorName,
             final List<Field> fields,
-<<<<<<< HEAD
-			final List<Field> fieldsNoPrecomputed,
-=======
             final List<Field> fieldsNoPrecomputed,
->>>>>>> cdb221f9
             final boolean shouldThrowOnOneOfNull,
             final MessageDefContext msgDef,
             final ContextualLookupHelper lookupHelper) {
@@ -759,24 +500,6 @@
         }
         // spotless:off
         return """
-<<<<<<< HEAD
-                   /**
-                    * Create a pre-populated $constructorName.
-                    * $constructorParamDocs
-                    */
-                   public $constructorName($constructorParams) {
-               $constructorCode    }
-               """
-				.replace("$constructorParamDocs",fieldsNoPrecomputed.stream().map(field ->
-						"\n     * @param "+field.nameCamelFirstLower()+" "+
-								field.comment().replaceAll("\n", "\n     *         "+" ".repeat(field.nameCamelFirstLower().length()))
-				).collect(Collectors.joining(" ")))
-                .replace("$constructorName", constructorName)
-				.replace("$constructorParams",fieldsNoPrecomputed.stream().map(field ->
-						field.javaFieldType() + " " + field.nameCamelFirstLower()
-                ).collect(Collectors.joining(", ")))
-				.replace("$constructorCode",fieldsNoPrecomputed.stream().map(field -> {
-=======
                 /**
                  * Create a pre-populated $constructorName.
                  * $constructorParamDocs
@@ -793,7 +516,6 @@
                         field.javaFieldType() + " " + field.nameCamelFirstLower()
                 ).collect(Collectors.joining(", ")))
                 .replace("$constructorCode",fieldsNoPrecomputed.stream().map(field -> {
->>>>>>> cdb221f9
                     StringBuilder sb = new StringBuilder();
                     if (shouldThrowOnOneOfNull && field instanceof OneOfField) {
                         sb.append(generateConstructorCodeForField(field)).append('\n');
@@ -814,13 +536,8 @@
                         }
                         default:
                             if (field.repeated()) {
-<<<<<<< HEAD
-								sb.append("this.$name = $name == null ? Collections.emptyList() : $name;".replace(
-										"$name", field.nameCamelFirstLower()));
-=======
                                 sb.append("this.$name = $name == null ? Collections.emptyList() : $name;".replace(
                                         "$name", field.nameCamelFirstLower()));
->>>>>>> cdb221f9
                             } else {
                                 sb.append("this.$name = $name;".replace("$name", field.nameCamelFirstLower()));
                             }
@@ -876,15 +593,6 @@
             final MessageDefContext msgDef, final ContextualLookupHelper lookupHelper, final String javaRecordName) {
         // spotless:off
         return """
-<<<<<<< HEAD
-               /** Protobuf codec for reading and writing in protobuf format */
-               public static final Codec<$modelClass> PROTOBUF = new $qualifiedCodecClass();
-               /** JSON codec for reading and writing in JSON format */
-               public static final JsonCodec<$modelClass> JSON = new $qualifiedJsonCodecClass();
-               /** Default instance with all fields set to default values */
-               public static final $modelClass DEFAULT = newBuilder().build();
-               """
-=======
                 /** Protobuf codec for reading and writing in protobuf format */
                 public static final Codec<$modelClass> PROTOBUF = new $qualifiedCodecClass();
                 /** JSON codec for reading and writing in JSON format */
@@ -892,7 +600,6 @@
                 /** Default instance with all fields set to default values */
                 public static final $modelClass DEFAULT = newBuilder().build();
                 """
->>>>>>> cdb221f9
                 .replace("$modelClass", javaRecordName)
                 .replace("$qualifiedCodecClass", lookupHelper.getFullyQualifiedMessageClassname(FileType.CODEC, msgDef))
                 .replace("$qualifiedJsonCodecClass", lookupHelper.getFullyQualifiedMessageClassname(FileType.JSON_CODEC, msgDef))
@@ -1236,42 +943,6 @@
             }
         }
         // spotless:off
-<<<<<<< HEAD
-		return """
-			/**
-			 * Builder class for easy creation, ideal for clean code where performance is not critical. In critical performance
-			 * paths use the constructor directly.
-			 */
-			public static final class Builder {
-			    $fields;
-		
-			    /**
-			     * Create an empty builder
-			     */
-			    public Builder() {}
-			
-			$prePopulatedBuilder
-			    /**
-			     * Build a new model record with data set on builder
-			     *
-			     * @return new model record with data set
-			     */
-			    public $javaRecordName build() {
-			        return new $javaRecordName($recordParams);
-			    }
-
-			$builderMethods}"""
-				.replace("$fields", fields.stream().map(field ->
-						getFieldAnnotations(field)
-								+ "private " + field.javaFieldType()
-								+ " " + field.nameCamelFirstLower()
-								+ " = " + getDefaultValue(field, msgDef, lookupHelper)
-						).collect(Collectors.joining(";\n    ")))
-				.replace("$prePopulatedBuilder", generateConstructor("Builder", fields, fields, false, msgDef, lookupHelper))
-                .replace("$javaRecordName", javaRecordName)
-                .replace("$recordParams",
-                        fields.stream().map(Field::nameCamelFirstLower).collect(Collectors.joining(", ")))
-=======
         return """
             /**
              * Builder class for easy creation, ideal for clean code where performance is not critical. In critical performance
@@ -1305,7 +976,6 @@
                 .replace("$prePopulatedBuilder", generateConstructor("Builder", fields, fields, false, msgDef, lookupHelper))
                 .replace("$javaRecordName",javaRecordName)
                 .replace("$recordParams",fields.stream().map(Field::nameCamelFirstLower).collect(Collectors.joining(", ")))
->>>>>>> cdb221f9
                 .replace("$builderMethods", String.join("\n", builderMethods))
                 .indent(DEFAULT_INDENT);
         // spotless:on
