// SPDX-License-Identifier: Apache-2.0
package com.hedera.pbj.compiler.impl;

import com.hedera.pbj.compiler.impl.grammar.Protobuf3Parser;
import edu.umd.cs.findbugs.annotations.NonNull;
import java.io.BufferedReader;
import java.io.File;
import java.io.FileReader;
import java.io.IOException;
import java.util.Arrays;
import java.util.List;
import java.util.Objects;
import java.util.regex.Pattern;
import java.util.stream.Collectors;

/**
 * Common functions and constants for code generation
 */
@SuppressWarnings({"DuplicatedCode", "EscapedSpace", "StringConcatenationInLoop"})
public final class Common {
    /** The indent for fields, default 4 spaces */
    public static final String FIELD_INDENT = " ".repeat(4);

    public static final int DEFAULT_INDENT = 4;
    /** Wire format code for var int */
    public static final int TYPE_VARINT = 0;
    /** Wire format code for fixed 64bit number */
    public static final int TYPE_FIXED64 = 1;
    /** Wire format code for length delimited, all the complex types */
    public static final int TYPE_LENGTH_DELIMITED = 2;
    /** Wire format code for fixed 32bit number */
    public static final int TYPE_FIXED32 = 5;
    /** Number of bits used to represent the tag type */
    static final int TAG_TYPE_BITS = 3;

    private static final Pattern COMPARABLE_PATTERN = Pattern.compile("implements Comparable<\\w+>\\s*\\{");

    /**
     * Makes a tag value given a field number and wire type.
     *
     * @param wireType the wire type part of tag
     * @param fieldNumber the field number part of tag
     *
     * @return packed encoded tag
     */
    public static int getTag(final int wireType, final int fieldNumber) {
        return (fieldNumber << TAG_TYPE_BITS) | wireType;
    }

    /**
     * Make sure first character of a string is upper case
     *
     * @param name string input who's first character can be upper or lower case
     *
     * @return name with first character converted to upper case
     */
    public static String capitalizeFirstLetter(String name) {
        if (!name.isEmpty()) {
            if (name.chars().allMatch(Character::isUpperCase)) {
                return Character.toUpperCase(name.charAt(0)) + name.substring(1).toLowerCase();
            } else {
                return Character.toUpperCase(name.charAt(0)) + name.substring(1);
            }
        }
        return name;
    }

    /**
     * Convert names like "hello_world" to "HelloWorld" or "helloWorld" depending on firstUpper. Also handles special
     * case
     * like "HELLO_WORLD" to same output as "hello_world", while "HelloWorld_Two" still becomes "helloWorldTwo".
     *
     * @param name input name in snake case
     * @param firstUpper if true then first char is upper case otherwise it is lower
     *
     * @return out name in camel case
     */
    @NonNull
    public static String snakeToCamel(@NonNull String name, boolean firstUpper) {
        final String out = Arrays.stream(name.split("_"))
                .map(Common::capitalizeFirstLetter)
                .collect(Collectors.joining(""));
        return (firstUpper ? Character.toUpperCase(out.charAt(0)) : Character.toLowerCase(out.charAt(0)))
                + out.substring(1);
    }

    /**
     * Convert a camel case name to upper case snake case
     *
     * @param name the input name in camel case
     *
     * @return output name in upper snake case
     */
    public static String camelToUpperSnake(String name) {
        // check if already camel upper
        if (name.chars().allMatch(c -> Character.isUpperCase(c) || Character.isDigit(c) || c == '_')) {
            return name;
        }
        // check if already has underscores, then just capitalize
        if (name.contains("_")) {
            return name.toUpperCase();
        }
        // else convert
        final StringBuilder buf = new StringBuilder();
        for (int i = 0; i < name.length(); i++) {
            final char c = name.charAt(i);
            if (Character.isUpperCase(c) && i > 0) {
                buf.append("_");
                buf.append(c);
            } else {
                buf.append(Character.toUpperCase(c));
            }
        }
        // fix special case for capital ID
        return buf.toString().replaceAll("_I_D", "_ID");
    }

    /**
     * Build a clean java doc comment for a field
     *
     * @param fieldNumber The field proto number
     * @param docContext The parsed field comment contact
     *
     * @return clean comment
     */
    public static String buildCleanFieldJavaDoc(int fieldNumber, Protobuf3Parser.DocCommentContext docContext) {
        final String cleanedComment = docContext == null ? "" : cleanJavaDocComment(docContext.getText());
        final String fieldNumComment = "<b>(" + fieldNumber + ")</b> ";
        return fieldNumComment + cleanedComment;
    }

    /**
     * Build a clean java doc comment for an oneof field
     *
     * @param fieldNumbers The field proto numbers for all fields in oneof
     * @param docContext The parsed field comment contact
     *
     * @return clean comment
     */
    public static String buildCleanFieldJavaDoc(
            List<Integer> fieldNumbers, Protobuf3Parser.DocCommentContext docContext) {
        final String cleanedComment = docContext == null ? "" : cleanJavaDocComment(docContext.getText());
        final String fieldNumComment =
                "<b>(" + fieldNumbers.stream().map(Objects::toString).collect(Collectors.joining(", ")) + ")</b> ";
        return fieldNumComment + cleanedComment;
    }

    /**
     * Clean up a java doc style comment removing all the "*" etc.
     *
     * @param fieldComment raw Java doc style comment
     *
     * @return clean multi-line content of the comment
     */
    public static String cleanJavaDocComment(String fieldComment) {
        return cleanDocStr(
                fieldComment
                        .replaceAll("/\\*\\*[\n\r\s\t]*\\*[\t\s]*|[\n\r\s\t]*\\*/", "") // remove java doc
<<<<<<< HEAD
				.replaceAll("(^|\n)\s+\\*(\s+|\n|$)","\n") // remove indenting and *
				.replaceAll("(^|\n)\s+\\*(\s+|\n|$)","\n\n") // remove lines starting with * as these were empty lines
=======
                        .replaceAll("(^|\n)\s+\\*(\s+|\n|$)", "\n") // remove indenting and *
                        .replaceAll(
                                "(^|\n)\s+\\*(\s+|\n|$)",
                                "\n\n") // remove lines starting with * as these were empty lines
>>>>>>> cdb221f9
                        .replaceAll("/\\*\\*", "") // remove indenting and /** at beginning of comment.
                        .trim() // Remove leading and trailing spaces.
                );
    }

    /**
     * Clean a string so that it can be included in JavaDoc. Does things like replace unsupported HTML tags.
     *
     * @param docStr The string to clean
     *
     * @return cleaned output
     */
    @SuppressWarnings("RegExpSingleCharAlternation")
    public static String cleanDocStr(String docStr) {
        return docStr.replaceAll("<(/?)tt>", "<$1code>") // tt tags are not supported in javadoc
                .replaceAll(" < ", " &lt; ") // escape loose less than
                .replaceAll(" > ", " &gt; ") // escape loose less than
                .replaceAll(" & ", " &amp; ") //
                .replaceAll("<p>([^<]*?)</p>", "%%%%%$1%%%%") // replace closed paragraphs temporarily
                .replaceAll("<p>((\\s|\\n)*?)($|<[^>]+>)", "$1$2$3") // remove <p> at end of paragraph
                .replaceAll(
                        "<p>((.|\\n)*?)([\\s\\n]*)(%%%%%|<p>|\\n@\\w+ |$|<[^>]+>)",
                        "<p>$1</p>$3$4") // clean up loose paragraphs
                // Do second pass as we can miss some <p> that were caught as closers in first pass
                .replaceAll("<p>([^<]*?)</p>", "%%%%%$1%%%%") // replace closed paragraphs temporarily
                .replaceAll(
                        "<p>((.|\\n)*?)([\\s\\n]*)(%%%%%|<p>|\\n@\\w+ |$|<[^>]+>)",
                        "<p>$1</p>$3$4") // clean up loose paragraphs
                // restore completed paragraphs
                .replaceAll("%%%%%", "<p>") // replace back to paragraphs
                .replaceAll("%%%%", "</p>"); // replace back to paragraphs
    }

    /**
     * Convert a field type like "long" to the Java object wrapper type "Long", or pass though if not java primitive
     *
     * @param primitiveFieldType java field type like "int" etc
     *
     * @return java object wrapper type like "Integer" or pass though
     */
    public static String javaPrimitiveToObjectType(String primitiveFieldType) {
        return switch (primitiveFieldType) {
            case "boolean" -> "Boolean";
            case "int" -> "Integer";
            case "long" -> "Long";
            case "float" -> "Float";
            case "double" -> "Double";
            default -> primitiveFieldType;
        };
    }

    /**
     * Recursively calculates the hashcode for a message fields.
     *
     * @param fields The fields of this object.
     * @param generatedCodeSoFar The accumulated hash code so far.
     *
     * @return The generated code for getting the hashCode value.
     */
    public static String getFieldsHashCode(final List<Field> fields, String generatedCodeSoFar) {
        for (Field f : fields) {
            if (f.parent() != null) {
                final OneOfField oneOfField = f.parent();
                generatedCodeSoFar += getFieldsHashCode(oneOfField.fields(), generatedCodeSoFar);
            } else if (f.optionalValueType()) {
                generatedCodeSoFar = getPrimitiveWrapperHashCodeGeneration(generatedCodeSoFar, f);
            } else if (f.repeated()) {
                generatedCodeSoFar = getRepeatedHashCodeGeneration(generatedCodeSoFar, f);
            } else {
                if (f.type() == Field.FieldType.FIXED32
                        || f.type() == Field.FieldType.INT32
                        || f.type() == Field.FieldType.SFIXED32
                        || f.type() == Field.FieldType.SINT32
                        || f.type() == Field.FieldType.UINT32) {
                    generatedCodeSoFar +=
                            ("""
                            if ($fieldName != DEFAULT.$fieldName) {
                                result = 31 * result + Integer.hashCode($fieldName);
                            }
                            """)
                                    .replace("$fieldName", f.nameCamelFirstLower());
                } else if (f.type() == Field.FieldType.FIXED64
                        || f.type() == Field.FieldType.INT64
                        || f.type() == Field.FieldType.SFIXED64
                        || f.type() == Field.FieldType.SINT64
                        || f.type() == Field.FieldType.UINT64) {
                    generatedCodeSoFar +=
                            ("""
                            if ($fieldName != DEFAULT.$fieldName) {
                                result = 31 * result + Long.hashCode($fieldName);
                            }
                            """)
                                    .replace("$fieldName", f.nameCamelFirstLower());
                } else if (f.type() == Field.FieldType.BOOL) {
                    generatedCodeSoFar +=
                            ("""
                            if ($fieldName != DEFAULT.$fieldName) {
                               result = 31 * result + Boolean.hashCode($fieldName);
                            }
                            """)
                                    .replace("$fieldName", f.nameCamelFirstLower());
                } else if (f.type() == Field.FieldType.FLOAT) {
                    generatedCodeSoFar +=
                            ("""
                            if ($fieldName != DEFAULT.$fieldName) {
                               result = 31 * result + Float.hashCode($fieldName);
                            }
                            """)
                                    .replace("$fieldName", f.nameCamelFirstLower());
                } else if (f.type() == Field.FieldType.DOUBLE) {
                    generatedCodeSoFar +=
                            ("""
                            if ($fieldName != DEFAULT.$fieldName) {
                               result = 31 * result + Double.hashCode($fieldName);
                            }
                            """)
                                    .replace("$fieldName", f.nameCamelFirstLower());
                } else if (f.type() == Field.FieldType.BYTES) {
                    generatedCodeSoFar +=
                            ("""
                            if ($fieldName != null && !$fieldName.equals(DEFAULT.$fieldName)) {
                               result = 31 * result + $fieldName.hashCode();
                            }
                            """)
                                    .replace("$fieldName", f.nameCamelFirstLower());
                } else if (f.type() == Field.FieldType.ENUM) {
                    generatedCodeSoFar +=
                            ("""
                            if ($fieldName != null && !$fieldName.equals(DEFAULT.$fieldName)) {
                               result = 31 * result + Integer.hashCode($fieldName.protoOrdinal());
                            }
                            """)
                                    .replace("$fieldName", f.nameCamelFirstLower());
                } else if (f.type() == Field.FieldType.MAP) {
                    generatedCodeSoFar += getMapHashCodeGeneration(generatedCodeSoFar, f);
                } else if (f.type() == Field.FieldType.STRING || f.parent() == null) { // process sub message
                    generatedCodeSoFar +=
                            ("""
                            if ($fieldName != null && !$fieldName.equals(DEFAULT.$fieldName)) {
                               result = 31 * result + $fieldName.hashCode();
                            }
                            """)
                                    .replace("$fieldName", f.nameCamelFirstLower());
                } else {
                    throw new RuntimeException("Unexpected field type for getting HashCode - "
                            + f.type().toString());
                }
            }
        }
<<<<<<< HEAD
		return generatedCodeSoFar.indent(DEFAULT_INDENT * 3);
=======
        return generatedCodeSoFar.indent(DEFAULT_INDENT * 3);
>>>>>>> cdb221f9
    }

    /**
     * Get the hashcode codegen for a optional field.
     *
     * @param generatedCodeSoFar The string that the codegen is generated into.
     * @param f The field for which to generate the hash code.
     *
     * @return Updated codegen string.
     */
    @NonNull
    private static String getPrimitiveWrapperHashCodeGeneration(String generatedCodeSoFar, Field f) {
        switch (f.messageType()) {
            case "StringValue" -> generatedCodeSoFar +=
                    ("""
                    if ($fieldName != null && !$fieldName.equals(DEFAULT.$fieldName)) {
                        result = 31 * result + $fieldName.hashCode();
                    }
                    """)
                            .replace("$fieldName", f.nameCamelFirstLower());
            case "BoolValue" -> generatedCodeSoFar +=
                    ("""
                    if ($fieldName != null && !$fieldName.equals(DEFAULT.$fieldName)) {
                        result = 31 * result + Boolean.hashCode($fieldName);
                    }
                    """)
                            .replace("$fieldName", f.nameCamelFirstLower());
            case "Int32Value", "UInt32Value" -> generatedCodeSoFar +=
                    ("""
                    if ($fieldName != null && !$fieldName.equals(DEFAULT.$fieldName)) {
                        result = 31 * result + Integer.hashCode($fieldName);
                    }
                    """)
                            .replace("$fieldName", f.nameCamelFirstLower());
            case "Int64Value", "UInt64Value" -> generatedCodeSoFar +=
                    ("""
                    if ($fieldName != null && !$fieldName.equals(DEFAULT.$fieldName)) {
                        result = 31 * result + Long.hashCode($fieldName);
                    }
                    """)
                            .replace("$fieldName", f.nameCamelFirstLower());
            case "FloatValue" -> generatedCodeSoFar +=
                    ("""
                    if ($fieldName != null && !$fieldName.equals(DEFAULT.$fieldName)) {
                        result = 31 * result + Float.hashCode($fieldName);
                    }
                    """)
                            .replace("$fieldName", f.nameCamelFirstLower());
            case "DoubleValue" -> generatedCodeSoFar +=
                    ("""
                    if ($fieldName != null && !$fieldName.equals(DEFAULT.$fieldName)) {
                        result = 31 * result + Double.hashCode($fieldName);
                    }
                    """)
                            .replace("$fieldName", f.nameCamelFirstLower());
            case "BytesValue" -> generatedCodeSoFar +=
                    ("""
                    if ($fieldName != null && !$fieldName.equals(DEFAULT.$fieldName)) {
                        result = 31 * result + ($fieldName == null ? 0 : $fieldName.hashCode());
                    }
                    """)
                            .replace("$fieldName", f.nameCamelFirstLower());
            default -> throw new UnsupportedOperationException("Unhandled optional message type:" + f.messageType());
        }
        return generatedCodeSoFar;
    }

    /**
     * Get the hashcode codegen for a repeated field.
     *
     * @param generatedCodeSoFar The string that the codegen is generated into.
     * @param f The field for which to generate the hash code.
     *
     * @return Updated codegen string.
     */
    @NonNull
    private static String getRepeatedHashCodeGeneration(String generatedCodeSoFar, Field f) {
        generatedCodeSoFar +=
                ("""
                java.util.List list$$fieldName = $fieldName;
                if (list$$fieldName != null) {
                    for (Object o : list$$fieldName) {
                        if (o != null) {
                            result = 31 * result + o.hashCode();
                        } else {
                            result = 31 * result;
                        }
                   }
                }
                """)
                        .replace("$fieldName", f.nameCamelFirstLower());
        return generatedCodeSoFar;
    }

    /**
     * Get the hashcode codegen for a map field.
     *
     * @param generatedCodeSoFar The string that the codegen is generated into.
     * @param f The field for which to generate the hash code.
     *
     * @return Updated codegen string.
     */
    @NonNull
    private static String getMapHashCodeGeneration(String generatedCodeSoFar, final Field f) {
        generatedCodeSoFar +=
                ("""
                for (Object k : ((PbjMap) $fieldName).getSortedKeys()) {
                    if (k != null) {
                        result = 31 * result + k.hashCode();
                    } else {
                        result = 31 * result;
                    }
                    Object v = $fieldName.get(k);
                    if (v != null) {
                        result = 31 * result + v.hashCode();
                    } else {
                        result = 31 * result;
                    }
                }
                """)
                        .replace("$fieldName", f.nameCamelFirstLower());
        return generatedCodeSoFar;
    }

    /**
     * Recursively calculates `equals` statement for a message fields.
     *
     * @param fields The fields of this object.
     * @param generatedCodeSoFar The accumulated hash code so far.
     *
     * @return The generated code for getting the object equality
     */
    public static String getFieldsEqualsStatements(final List<Field> fields, String generatedCodeSoFar) {
        for (Field f : fields) {
            if (f.parent() != null) {
                final OneOfField oneOfField = f.parent();
                generatedCodeSoFar += getFieldsEqualsStatements(oneOfField.fields(), generatedCodeSoFar);
            }

            if (f.optionalValueType()) {
                generatedCodeSoFar = getPrimitiveWrapperEqualsGeneration(generatedCodeSoFar, f);
            } else if (f.repeated()) {
                generatedCodeSoFar = getRepeatedEqualsGeneration(generatedCodeSoFar, f);
            } else {
                f.nameCamelFirstLower();
                if (f.type() == Field.FieldType.FIXED32
                        || f.type() == Field.FieldType.INT32
                        || f.type() == Field.FieldType.SFIXED32
                        || f.type() == Field.FieldType.SINT32
                        || f.type() == Field.FieldType.UINT32) {
                    generatedCodeSoFar +=
                            """
                            if ($fieldName != thatObj.$fieldName) {
                                return false;
                            }
                            """
                                    .replace("$fieldName", f.nameCamelFirstLower());
                } else if (f.type() == Field.FieldType.FIXED64
                        || f.type() == Field.FieldType.INT64
                        || f.type() == Field.FieldType.SFIXED64
                        || f.type() == Field.FieldType.SINT64
                        || f.type() == Field.FieldType.UINT64) {
                    generatedCodeSoFar +=
                            """
                            if ($fieldName != thatObj.$fieldName) {
                                return false;
                            }
                            """
                                    .replace("$fieldName", f.nameCamelFirstLower());
                } else if (f.type() == Field.FieldType.BOOL) {
                    generatedCodeSoFar +=
                            """
                            if ($fieldName != thatObj.$fieldName) {
                                return false;
                            }
                            """
                                    .replace("$fieldName", f.nameCamelFirstLower());
                } else if (f.type() == Field.FieldType.FLOAT) {
                    generatedCodeSoFar +=
                            """
                            if ($fieldName != thatObj.$fieldName) {
                                return false;
                            }
                            """
                                    .replace("$fieldName", f.nameCamelFirstLower());
                } else if (f.type() == Field.FieldType.DOUBLE) {
                    generatedCodeSoFar +=
                            """
                            if ($fieldName != thatObj.$fieldName) {
                                return false;
                            }
                            """
                                    .replace("$fieldName", f.nameCamelFirstLower());
                } else if (f.type() == Field.FieldType.STRING
                        || f.type() == Field.FieldType.BYTES
                        || f.type() == Field.FieldType.ENUM
                        || f.type() == Field.FieldType.MAP
                        || f.parent() == null /* Process a sub-message */) {
                    generatedCodeSoFar +=
                            ("""
                            if ($fieldName == null && thatObj.$fieldName != null) {
                                return false;
                            }
                            if ($fieldName != null && !$fieldName.equals(thatObj.$fieldName)) {
                                return false;
                            }
                            """)
                                    .replace("$fieldName", f.nameCamelFirstLower());
                } else {
                    throw new IllegalArgumentException("Unexpected field type for getting Equals - "
                            + f.type().toString());
                }
            }
        }
        return generatedCodeSoFar.indent(DEFAULT_INDENT);
    }

    /**
     * Get the equals codegen for a optional field.
     *
     * @param generatedCodeSoFar The string that the codegen is generated into.
     * @param f The field for which to generate the equals code.
     *
     * @return Updated codegen string.
     */
    @NonNull
    private static String getPrimitiveWrapperEqualsGeneration(String generatedCodeSoFar, Field f) {
        switch (f.messageType()) {
            case "StringValue",
                    "BoolValue",
                    "Int32Value",
                    "UInt32Value",
                    "Int64Value",
                    "UInt64Value",
                    "FloatValue",
                    "DoubleValue",
                    "BytesValue" -> generatedCodeSoFar +=
                    ("""
                    if (this.$fieldName == null && thatObj.$fieldName != null) {
                        return false;
                    }
                    if (this.$fieldName != null && !$fieldName.equals(thatObj.$fieldName)) {
                        return false;
                    }
                    """)
                            .replace("$fieldName", f.nameCamelFirstLower());
            default -> throw new UnsupportedOperationException("Unhandled optional message type:" + f.messageType());
        }
        return generatedCodeSoFar;
    }

    /**
     * Get the equals codegen for a repeated field.
     *
     * @param generatedCodeSoFar The string that the codegen is generated into.
     * @param f The field for which to generate the equals code.
     *
     * @return Updated codegen string.
     */
    @NonNull
    private static String getRepeatedEqualsGeneration(String generatedCodeSoFar, Field f) {
        generatedCodeSoFar +=
                ("""
                if (this.$fieldName == null && thatObj.$fieldName != null) {
                    return false;
                }

                if (this.$fieldName != null && !$fieldName.equals(thatObj.$fieldName)) {
                    return false;
                }
                """)
                        .replace("$fieldName", f.nameCamelFirstLower());
        return generatedCodeSoFar;
    }

    /**
     * Generate the compareTo method content for the provided fields
     *
     * @param fields The fields of this object.
     * @param generatedCodeSoFar the generated code so far (non-empty in case of nested objects)
     * @param destinationSrcDir a directory where the previously generated code is saved
     *
     * @return The generated code for compareTo method body
     */
    public static String getFieldsCompareToStatements(
            final List<Field> fields, String generatedCodeSoFar, File destinationSrcDir) {
        for (Field f : fields) {
            if (f.optionalValueType()) {
                generatedCodeSoFar += getPrimitiveWrapperCompareToGeneration(f);
            } else if (f.repeated()) {
                throw new UnsupportedOperationException("Repeated fields are not supported in compareTo method");
            } else {
                if (f.type() == Field.FieldType.FIXED32
                        || f.type() == Field.FieldType.INT32
                        || f.type() == Field.FieldType.SFIXED32
                        || f.type() == Field.FieldType.SINT32) {
                    generatedCodeSoFar +=
                            """
                            result = Integer.compare($fieldName, thatObj.$fieldName);
                            if (result != 0) {
                                return result;
                            }
                            """
                                    .replace("$fieldName", f.nameCamelFirstLower());
                } else if (f.type() == Field.FieldType.UINT32) {
                    generatedCodeSoFar +=
                            """
                            result = Integer.compareUnsigned($fieldName, thatObj.$fieldName);
                            if (result != 0) {
                                return result;
                            }
                            """
                                    .replace("$fieldName", f.nameCamelFirstLower());

                } else if (f.type() == Field.FieldType.FIXED64
                        || f.type() == Field.FieldType.INT64
                        || f.type() == Field.FieldType.SFIXED64
                        || f.type() == Field.FieldType.SINT64) {
                    generatedCodeSoFar +=
                            """
                            result = Long.compare($fieldName, thatObj.$fieldName);
                            if (result != 0) {
                                return result;
                            }
                            """
                                    .replace("$fieldName", f.nameCamelFirstLower());
                } else if (f.type() == Field.FieldType.UINT64) {
                    generatedCodeSoFar +=
                            """
                            result = Long.compareUnsigned($fieldName, thatObj.$fieldName);
                            if (result != 0) {
                                return result;
                            }
                            """
                                    .replace("$fieldName", f.nameCamelFirstLower());
                } else if (f.type() == Field.FieldType.BOOL) {
                    generatedCodeSoFar +=
                            """
                            result = Boolean.compare($fieldName, thatObj.$fieldName);
                            if (result != 0) {
                                return result;
                            }
                            """
                                    .replace("$fieldName", f.nameCamelFirstLower());
                } else if (f.type() == Field.FieldType.FLOAT) {
                    generatedCodeSoFar +=
                            """
                            result = Float.compare($fieldName, thatObj.$fieldName);
                            if (result != 0) {
                                return result;
                            }
                            """
                                    .replace("$fieldName", f.nameCamelFirstLower());
                } else if (f.type() == Field.FieldType.DOUBLE) {
                    generatedCodeSoFar +=
                            """
                            result = Double.compare($fieldName, thatObj.$fieldName);
                            if (result != 0) {
                                 return result;
                            }
                            """
                                    .replace("$fieldName", f.nameCamelFirstLower());
                } else if (f.type() == Field.FieldType.STRING
                        || f.type() == Field.FieldType.BYTES
                        || f.type() == Field.FieldType.ENUM) {
                    generatedCodeSoFar += generateCompareToForObject(f);
                } else if (f.type() == Field.FieldType.MESSAGE || f.type() == Field.FieldType.ONE_OF) {
                    verifyComparable(f, destinationSrcDir);
                    generatedCodeSoFar += generateCompareToForObject(f);
                } else {
                    throw new IllegalArgumentException("Unexpected field type for getting CompareTo - "
                            + f.type().toString());
                }
            }
        }
        return generatedCodeSoFar.indent(DEFAULT_INDENT * 2);
    }

    @NonNull
    private static String generateCompareToForObject(Field f) {
        return """
               if ($fieldName == null && thatObj.$fieldName != null) {
                   return -1;
               }
               if ($fieldName != null && thatObj.$fieldName == null) {
                   return 1;
               }
               if ($fieldName != null) {
                   result = $fieldName.compareTo(thatObj.$fieldName);
               }
               if (result != 0) {
                   return result;
               }
               """
                .replace("$fieldName", f.nameCamelFirstLower());
    }

    /**
     * Verify that the field is comparable.
     *
     * @param field The field to verify.
     * @param destinationSrcDir The directory where the previously generated code is saved.
     */
    private static void verifyComparable(final Field field, File destinationSrcDir) {
        if (field instanceof final SingleField singleField) {
            if (singleField.type() != Field.FieldType.MESSAGE) {
                // everything else except message and bytes is comparable for sure
                return;
            }
            // let's check if the message implements Comparable
            final String className = singleField.javaFieldType();
            final File javaFile = getJavaFile(destinationSrcDir, singleField.messageTypeModelPackage(), className);
            try (BufferedReader reader = new BufferedReader(new FileReader(javaFile))) {
                String line;
                while ((line = reader.readLine()) != null) {
<<<<<<< HEAD
					if (COMPARABLE_PATTERN.matcher(line).find()) {
=======
                    if (COMPARABLE_PATTERN.matcher(line).find()) {
>>>>>>> cdb221f9
                        return;
                    }
                }
                throw new IllegalArgumentException(("Field %s.%s specified in `pbj.comparable` option must implement "
                                + "`Comparable` interface but it doesn't.")
                        .formatted(className, field.nameCamelFirstLower()));
            } catch (IOException e) {
                throw new RuntimeException(e);
            }
        }
        if (field instanceof final OneOfField oneOfField) {
            oneOfField.fields().forEach(v -> verifyComparable(v, destinationSrcDir));
        } else {
            throw new UnsupportedOperationException("Unexpected field type - " + field.getClass());
        }
    }

    /**
     * Generates the compareTo code for a primitive wrapper field.
     *
     * @param f The field for which to generate the compareTo code.
     *
     * @return The generated code for compareTo method body
     */
    private static String getPrimitiveWrapperCompareToGeneration(Field f) {
        final String template =
                """
                if ($fieldName == null && thatObj.$fieldName != null) {
                    return -1;
                } else if ($fieldName != null && thatObj.$fieldName == null) {
                    return 1;
                } else if ($fieldName != null) {
                    result = $compareStatement;
                }
                if (result != 0) {
                    return result;
                }
                """;

        final String compareStatement =
                switch (f.messageType()) {
                    case "StringValue", "BytesValue" -> "$fieldName.compareTo(thatObj.$fieldName)";
                    case "BoolValue" -> "java.lang.Boolean.compare($fieldName, thatObj.$fieldName)";
                    case "Int32Value" -> "java.lang.Integer.compare($fieldName, thatObj.$fieldName)";
                    case "UInt32Value" -> "java.lang.Integer.compareUnsigned($fieldName, thatObj.$fieldName)";
                    case "Int64Value" -> "java.lang.Long.compare($fieldName, thatObj.$fieldName)";
                    case "UInt64Value" -> "java.lang.Long.compareUnsigned($fieldName, thatObj.$fieldName)";
                    case "FloatValue" -> "java.lang.Float.compare($fieldName, thatObj.$fieldName)";
                    case "DoubleValue" -> "java.lang.Double.compare($fieldName, thatObj.$fieldName)";
                    default -> throw new UnsupportedOperationException(
                            "Unhandled optional message type:" + f.messageType());
                };

        return template.replace("$compareStatement", compareStatement).replace("$fieldName", f.nameCamelFirstLower());
    }

    /**
     * Remove leading dot from a string so ".a.b.c" becomes "a.b.c"
     *
     * @param text text to remove leading dot from
     *
     * @return text without a leading dot
     */
    public static String removingLeadingDot(String text) {
        if (!text.isEmpty() && text.charAt(0) == '.') {
            return text.substring(1);
        }
        return text;
    }

    /**
     * Get the java file for a src directory, package and classname with optional suffix. All parent directories will
     * also be created.
     *
     * @param srcDir The src dir root of all java src
     * @param javaPackage the java package with '.' deliminators
     * @param className the camel case class name
     *
     * @return File object for java file
     */
    public static File getJavaFile(File srcDir, String javaPackage, String className) {
        File packagePath =
                new File(srcDir.getPath() + File.separatorChar + javaPackage.replaceAll("\\.", "\\" + File.separator));
        //noinspection ResultOfMethodCallIgnored
        packagePath.mkdirs();
        return new File(packagePath, className + ".java");
    }
}<|MERGE_RESOLUTION|>--- conflicted
+++ resolved
@@ -156,15 +156,10 @@
         return cleanDocStr(
                 fieldComment
                         .replaceAll("/\\*\\*[\n\r\s\t]*\\*[\t\s]*|[\n\r\s\t]*\\*/", "") // remove java doc
-<<<<<<< HEAD
-				.replaceAll("(^|\n)\s+\\*(\s+|\n|$)","\n") // remove indenting and *
-				.replaceAll("(^|\n)\s+\\*(\s+|\n|$)","\n\n") // remove lines starting with * as these were empty lines
-=======
                         .replaceAll("(^|\n)\s+\\*(\s+|\n|$)", "\n") // remove indenting and *
                         .replaceAll(
                                 "(^|\n)\s+\\*(\s+|\n|$)",
                                 "\n\n") // remove lines starting with * as these were empty lines
->>>>>>> cdb221f9
                         .replaceAll("/\\*\\*", "") // remove indenting and /** at beginning of comment.
                         .trim() // Remove leading and trailing spaces.
                 );
@@ -314,11 +309,7 @@
                 }
             }
         }
-<<<<<<< HEAD
-		return generatedCodeSoFar.indent(DEFAULT_INDENT * 3);
-=======
         return generatedCodeSoFar.indent(DEFAULT_INDENT * 3);
->>>>>>> cdb221f9
     }
 
     /**
@@ -734,11 +725,7 @@
             try (BufferedReader reader = new BufferedReader(new FileReader(javaFile))) {
                 String line;
                 while ((line = reader.readLine()) != null) {
-<<<<<<< HEAD
-					if (COMPARABLE_PATTERN.matcher(line).find()) {
-=======
                     if (COMPARABLE_PATTERN.matcher(line).find()) {
->>>>>>> cdb221f9
                         return;
                     }
                 }
