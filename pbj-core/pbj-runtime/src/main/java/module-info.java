/**
 * Runtime module of code needed by PBJ generated code at runtime.
 */
module com.hedera.pbj.runtime {
<<<<<<< HEAD
    requires jdk.unsupported;
    requires org.eclipse.collections.api;
    requires org.eclipse.collections.impl;
=======
    requires static com.github.spotbugs.annotations;
>>>>>>> c5513bfe
	exports com.hedera.pbj.runtime;
    exports com.hedera.pbj.runtime.test;
    exports com.hedera.pbj.runtime.io;
}<|MERGE_RESOLUTION|>--- conflicted
+++ resolved
@@ -2,13 +2,10 @@
  * Runtime module of code needed by PBJ generated code at runtime.
  */
 module com.hedera.pbj.runtime {
-<<<<<<< HEAD
     requires jdk.unsupported;
     requires org.eclipse.collections.api;
     requires org.eclipse.collections.impl;
-=======
     requires static com.github.spotbugs.annotations;
->>>>>>> c5513bfe
 	exports com.hedera.pbj.runtime;
     exports com.hedera.pbj.runtime.test;
     exports com.hedera.pbj.runtime.io;
