--- conflicted
+++ resolved
@@ -7,11 +7,8 @@
 import edu.umd.cs.findbugs.annotations.NonNull;
 import java.io.IOException;
 import java.io.InputStream;
-<<<<<<< HEAD
 import java.io.UncheckedIOException;
-=======
 import java.io.OutputStream;
->>>>>>> 395c1da4
 import java.nio.BufferOverflowException;
 import java.nio.BufferUnderflowException;
 import java.nio.ByteBuffer;
@@ -880,7 +877,7 @@
             final WritableByteChannel channel = Channels.newChannel(outStream);
             channel.write(buffer.duplicate().position(0).limit(buffer.limit()));
         } catch (IOException e) {
-            throw new DataAccessException(e);
+            throw new UncheckedIOException(e);
         }
     }
 
@@ -894,7 +891,7 @@
             final WritableByteChannel channel = Channels.newChannel(outStream);
             channel.write(buffer.duplicate().position(offset).limit(offset + length));
         } catch (IOException e) {
-            throw new DataAccessException(e);
+            throw new UncheckedIOException(e);
         }
     }
 
