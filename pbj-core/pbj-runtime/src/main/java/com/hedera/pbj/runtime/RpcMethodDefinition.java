// SPDX-License-Identifier: Apache-2.0
package com.hedera.pbj.runtime;

/**
 * Defines a single <b>unary</b> RPC method.
 *
 * @param path The name of the method, e.g. "cryptoTransfer"
 * @param requestType The type of the request message
 * @param responseType The type of the response message
 * @param <T> The type of the request message
 * @param <R> The type of the response message
 */
<<<<<<< HEAD
public record RpcMethodDefinition<T, R>(
        String path,
        Class<T> requestType,
        Class<R> responseType) {
=======
public record RpcMethodDefinition<T, R>(String path, Class<T> requestType, Class<R> responseType) {
>>>>>>> cdb221f9

    /**
     * Create a new builder for a {@link RpcMethodDefinition}.
     *
     * @return A new builder
     * @param <T> The type of the request message
     * @param <R> The type of the response message
     */
    public static <T, R> Builder<T, R> newBuilder() {
        return new Builder<>();
    }

    /**
     * Builder for {@link RpcMethodDefinition}.
     *
     * @param <T> The type of the request message
     * @param <R> The type of the response message
     */
    public static final class Builder<T, R> {
        private String path;
        private Class<T> requestType;
        private Class<R> responseType;

        /**
         * Set the path of the method.
         *
         * @param path The path
         * @return This builder
         */
        public Builder<T, R> path(String path) {
            this.path = path;
            return this;
        }

        /**
         * Set the request type.
         * @param requestType The request type
         * @return This builder
         */
        public Builder<T, R> requestType(Class<T> requestType) {
            this.requestType = requestType;
            return this;
        }

        /**
         * Set the response type.
         * @param responseType The response type
         * @return This builder
         */
        public Builder<T, R> responseType(Class<R> responseType) {
            this.responseType = responseType;
            return this;
        }

        /**
         * Build the {@link RpcMethodDefinition}.
         * @return The {@link RpcMethodDefinition}
         */
        public RpcMethodDefinition<T, R> build() {
            return new RpcMethodDefinition<>(path, requestType, responseType);
        }
    }
}<|MERGE_RESOLUTION|>--- conflicted
+++ resolved
@@ -10,14 +10,7 @@
  * @param <T> The type of the request message
  * @param <R> The type of the response message
  */
-<<<<<<< HEAD
-public record RpcMethodDefinition<T, R>(
-        String path,
-        Class<T> requestType,
-        Class<R> responseType) {
-=======
 public record RpcMethodDefinition<T, R>(String path, Class<T> requestType, Class<R> responseType) {
->>>>>>> cdb221f9
 
     /**
      * Create a new builder for a {@link RpcMethodDefinition}.
